#!/usr/bin/env bash

# Copyright 2018 The Kubernetes Authors.
#
# Licensed under the Apache License, Version 2.0 (the "License");
# you may not use this file except in compliance with the License.
# You may obtain a copy of the License at
#
#     http://www.apache.org/licenses/LICENSE-2.0
#
# Unless required by applicable law or agreed to in writing, software
# distributed under the License is distributed on an "AS IS" BASIS,
# WITHOUT WARRANTIES OR CONDITIONS OF ANY KIND, either express or implied.
# See the License for the specific language governing permissions and
# limitations under the License.

# Not every exact cluster version has an equal tools version, and visa versa.
# This function returns the exact tools version for a k8s version based on its minor.
function convert_to_tools_ver {
  local k8s_ver=${1:?"k8s version must be set to arg 1"}
  local maj_min=$(echo $k8s_ver | grep -oE '^[0-9]+\.[0-9]+')
  case $maj_min in
  # 1.14-1.19 work with the 1.19 server bins and kubectl.
  "1.14"|"1.15"|"1.16"|"1.17"|"1.18"|"1.19") echo "1.19.2";;
  # Tests in 1.20 and 1.21 with their counterpart version's apiserver.
  "1.20"|"1.21") echo "1.19.2";;
  "1.22") echo "1.22.1";;
  "1.23") echo "1.23.3";;
  "1.24") echo "1.24.1";;
  "1.25") echo "1.25.0";;
  "1.26") echo "1.26.0";;
<<<<<<< HEAD
=======
  "1.27") echo "1.27.1";;
>>>>>>> 3a3d1d95
  *)
    echo "k8s version $k8s_ver not supported"
    exit 1
  esac
}

set -o errexit
set -o nounset
set -o pipefail

# Enable tracing in this script off by setting the TRACE variable in your
# environment to any value:
#
# $ TRACE=1 test.sh
TRACE=${TRACE:-""}
if [ -n "$TRACE" ]; then
  set -x
fi

<<<<<<< HEAD
export KIND_K8S_VERSION="${KIND_K8S_VERSION:-"v1.26.1"}"
=======
export KIND_K8S_VERSION="${KIND_K8S_VERSION:-"v1.27.1"}"
>>>>>>> 3a3d1d95
tools_k8s_version=$(convert_to_tools_ver "${KIND_K8S_VERSION#v*}")
kind_version=0.15.0
goarch=amd64

if [[ "$OSTYPE" == "linux-gnu" ]]; then
  goos="linux"
elif [[ "$OSTYPE" == "darwin"* ]]; then
  goos="darwin"
#elif [[ "$OS" == "Windows_NT" ]]; then
#  goos="windows"
else
  echo "OS '$OSTYPE' not supported. Aborting." >&2
  exit 1
fi

# Turn colors in this script off by setting the NO_COLOR variable in your
# environment to any value:
#
# $ NO_COLOR=1 test.sh
NO_COLOR=${NO_COLOR:-""}
if [ -z "$NO_COLOR" ]; then
  header=$'\e[1;33m'
  reset=$'\e[0m'
else
  header=''
  reset=''
fi

function header_text {
  echo "$header$*$reset"
}

# Certain tools are installed to GOBIN.
export PATH="$(go env GOPATH)/bin:${PATH}"

# Kubebuilder's bin path should be the last added to PATH such that it is preferred.
tmp_root=/tmp
kb_root_dir=$tmp_root/kubebuilder
mkdir -p "$kb_root_dir"
export PATH="${kb_root_dir}/bin:${PATH}"

# Skip fetching and untaring the tools by setting the SKIP_FETCH_TOOLS variable
# in your environment to any value:
#
# $ SKIP_FETCH_TOOLS=1 ./test.sh
#
# If you skip fetching tools, this script will use the tools already on your
# machine, but rebuild the kubebuilder and kubebuilder-bin binaries.
SKIP_FETCH_TOOLS=${SKIP_FETCH_TOOLS:-""}

# Build kubebuilder
function build_kb {
  header_text "Building kubebuilder"

  go build -o "${kb_root_dir}/bin/kubebuilder" ./cmd
  kb="${kb_root_dir}/bin/kubebuilder"
}

# Fetch k8s API tools and manage them globally with setup-envtest.
function fetch_tools {
  if ! is_installed setup-envtest; then
    header_text "Installing setup-envtest to $(go env GOPATH)/bin"

    go install sigs.k8s.io/controller-runtime/tools/setup-envtest@latest
  fi

  if [ -z "$SKIP_FETCH_TOOLS" ]; then
    header_text "Installing e2e tools with setup-envtest"

    setup-envtest use $tools_k8s_version
  fi

  # Export KUBEBUILDER_ASSETS.
  eval $(setup-envtest use -i -p env $tools_k8s_version)
  # Downloaded tools should be used instead of counterparts present in the environment.
  export PATH="${KUBEBUILDER_ASSETS}:${PATH}"
}

# Installing kind in a temporal dir if no previously installed to GOBIN.
function install_kind {
  if ! is_installed kind ; then
    header_text "Installing kind to $(go env GOPATH)/bin"

    go install sigs.k8s.io/kind@v$kind_version
  fi
}

# Check if a program is previously installed
function is_installed {
  if command -v $1 &>/dev/null; then
    return 0
  fi
  return 1
}

function listPkgDirs() {
	go list -f '{{.Dir}}' ./... | grep -v generated
}

#Lists all go files
function listFiles() {
	# pipeline is much faster than for loop
	listPkgDirs | xargs -I {} find {} \( -name '*.go' -o -name '*.sh' \)  | grep -v generated
}<|MERGE_RESOLUTION|>--- conflicted
+++ resolved
@@ -29,10 +29,7 @@
   "1.24") echo "1.24.1";;
   "1.25") echo "1.25.0";;
   "1.26") echo "1.26.0";;
-<<<<<<< HEAD
-=======
   "1.27") echo "1.27.1";;
->>>>>>> 3a3d1d95
   *)
     echo "k8s version $k8s_ver not supported"
     exit 1
@@ -52,11 +49,7 @@
   set -x
 fi
 
-<<<<<<< HEAD
-export KIND_K8S_VERSION="${KIND_K8S_VERSION:-"v1.26.1"}"
-=======
 export KIND_K8S_VERSION="${KIND_K8S_VERSION:-"v1.27.1"}"
->>>>>>> 3a3d1d95
 tools_k8s_version=$(convert_to_tools_ver "${KIND_K8S_VERSION#v*}")
 kind_version=0.15.0
 goarch=amd64
