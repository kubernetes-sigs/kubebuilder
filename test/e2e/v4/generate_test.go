--- conflicted
+++ resolved
@@ -40,179 +40,6 @@
 	By("initializing a project")
 	err = kbc.Init(
 		"--plugins", "go/v4",
-<<<<<<< HEAD
-		"--project-version", "3",
-		"--domain", kbc.Domain,
-	)
-	ExpectWithOffset(1, err).NotTo(HaveOccurred())
-
-	By("creating API definition")
-	err = kbc.CreateAPI(
-		"--group", kbc.Group,
-		"--version", kbc.Version,
-		"--kind", kbc.Kind,
-		"--namespaced",
-		"--resource",
-		"--controller",
-		"--make=false",
-	)
-	ExpectWithOffset(1, err).NotTo(HaveOccurred())
-
-	By("implementing the API")
-	ExpectWithOffset(1, pluginutil.InsertCode(
-		filepath.Join(kbc.Dir, "api", kbc.Version, fmt.Sprintf("%s_types.go", strings.ToLower(kbc.Kind))),
-		fmt.Sprintf(`type %sSpec struct {
-`, kbc.Kind),
-		`	// +optional
-Count int `+"`"+`json:"count,omitempty"`+"`"+`
-`)).Should(Succeed())
-
-	By("scaffolding mutating and validating webhooks")
-	err = kbc.CreateWebhook(
-		"--group", kbc.Group,
-		"--version", kbc.Version,
-		"--kind", kbc.Kind,
-		"--defaulting",
-		"--programmatic-validation",
-	)
-	ExpectWithOffset(1, err).NotTo(HaveOccurred())
-
-	By("implementing the mutating and validating webhooks")
-	err = pluginutil.ImplementWebhooks(filepath.Join(
-		kbc.Dir, "api", kbc.Version,
-		fmt.Sprintf("%s_webhook.go", strings.ToLower(kbc.Kind))))
-	ExpectWithOffset(1, err).NotTo(HaveOccurred())
-
-	By("uncomment kustomization.yaml to enable webhook and ca injection")
-	ExpectWithOffset(1, pluginutil.UncommentCode(
-		filepath.Join(kbc.Dir, "config", "default", "kustomization.yaml"),
-		"#- ../webhook", "#")).To(Succeed())
-	ExpectWithOffset(1, pluginutil.UncommentCode(
-		filepath.Join(kbc.Dir, "config", "default", "kustomization.yaml"),
-		"#- ../certmanager", "#")).To(Succeed())
-	ExpectWithOffset(1, pluginutil.UncommentCode(
-		filepath.Join(kbc.Dir, "config", "default", "kustomization.yaml"),
-		"#- ../prometheus", "#")).To(Succeed())
-	ExpectWithOffset(1, pluginutil.UncommentCode(
-		filepath.Join(kbc.Dir, "config", "default", "kustomization.yaml"),
-		"#- manager_webhook_patch.yaml", "#")).To(Succeed())
-	ExpectWithOffset(1, pluginutil.UncommentCode(
-		filepath.Join(kbc.Dir, "config", "default", "kustomization.yaml"),
-		"#- webhookcainjection_patch.yaml", "#")).To(Succeed())
-	ExpectWithOffset(1, pluginutil.UncommentCode(filepath.Join(kbc.Dir, "config", "default", "kustomization.yaml"),
-		`#replacements:
-#  - source: # Add cert-manager annotation to ValidatingWebhookConfiguration, MutatingWebhookConfiguration and CRDs
-#      kind: Certificate
-#      group: cert-manager.io
-#      version: v1
-#      name: serving-cert # this name should match the one in certificate.yaml
-#      fieldPath: .metadata.namespace # namespace of the certificate CR
-#    targets:
-#      - select:
-#          kind: ValidatingWebhookConfiguration
-#        fieldPaths:
-#          - .metadata.annotations.[cert-manager.io/inject-ca-from]
-#        options:
-#          delimiter: '/'
-#          index: 0
-#          create: true
-#      - select:
-#          kind: MutatingWebhookConfiguration
-#        fieldPaths:
-#          - .metadata.annotations.[cert-manager.io/inject-ca-from]
-#        options:
-#          delimiter: '/'
-#          index: 0
-#          create: true
-#      - select:
-#          kind: CustomResourceDefinition
-#        fieldPaths:
-#          - .metadata.annotations.[cert-manager.io/inject-ca-from]
-#        options:
-#          delimiter: '/'
-#          index: 0
-#          create: true
-#  - source:
-#      kind: Certificate
-#      group: cert-manager.io
-#      version: v1
-#      name: serving-cert # this name should match the one in certificate.yaml
-#      fieldPath: .metadata.name
-#    targets:
-#      - select:
-#          kind: ValidatingWebhookConfiguration
-#        fieldPaths:
-#          - .metadata.annotations.[cert-manager.io/inject-ca-from]
-#        options:
-#          delimiter: '/'
-#          index: 1
-#          create: true
-#      - select:
-#          kind: MutatingWebhookConfiguration
-#        fieldPaths:
-#          - .metadata.annotations.[cert-manager.io/inject-ca-from]
-#        options:
-#          delimiter: '/'
-#          index: 1
-#          create: true
-#      - select:
-#          kind: CustomResourceDefinition
-#        fieldPaths:
-#          - .metadata.annotations.[cert-manager.io/inject-ca-from]
-#        options:
-#          delimiter: '/'
-#          index: 1
-#          create: true
-#  - source: # Add cert-manager annotation to the webhook Service
-#      kind: Service
-#      version: v1
-#      name: webhook-service
-#      fieldPath: .metadata.name # namespace of the service
-#    targets:
-#      - select:
-#          kind: Certificate
-#          group: cert-manager.io
-#          version: v1
-#        fieldPaths:
-#          - .spec.dnsNames.0
-#          - .spec.dnsNames.1
-#        options:
-#          delimiter: '.'
-#          index: 0
-#          create: true
-#  - source:
-#      kind: Service
-#      version: v1
-#      name: webhook-service
-#      fieldPath: .metadata.namespace # namespace of the service
-#    targets:
-#      - select:
-#          kind: Certificate
-#          group: cert-manager.io
-#          version: v1
-#        fieldPaths:
-#          - .spec.dnsNames.0
-#          - .spec.dnsNames.1
-#        options:
-#          delimiter: '.'
-#          index: 1
-#          create: true`, "#")).To(Succeed())
-
-	if kbc.IsRestricted {
-		By("uncomment kustomize files to ensure that pods are restricted")
-		uncommentPodStandards(kbc)
-	}
-}
-
-// GenerateV4 implements a go/v4(-alpha) plugin project defined by a TestContext.
-func GenerateV4ComponentConfig(kbc *utils.TestContext) {
-	var err error
-
-	By("initializing a project")
-	err = kbc.Init(
-		"--plugins", "go/v4",
-=======
->>>>>>> 3a3d1d95
 		"--project-version", "3",
 		"--domain", kbc.Domain,
 	)
