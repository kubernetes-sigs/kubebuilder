--- conflicted
+++ resolved
@@ -67,11 +67,7 @@
 chmod +x /tmp/mdbook
 
 echo "grabbing the latest released controller-gen"
-<<<<<<< HEAD
-go install sigs.k8s.io/controller-tools/cmd/controller-gen@v0.10.0
-=======
 go install sigs.k8s.io/controller-tools/cmd/controller-gen@v0.11.3
->>>>>>> 87fb31d1
 
 # make sure we add the go bin directory to our path
 gobin=$(go env GOBIN)
