--- conflicted
+++ resolved
@@ -5,12 +5,7 @@
 *.dll
 *.so
 *.dylib
-<<<<<<< HEAD
-bin
-testbin/*
-=======
 bin/*
->>>>>>> 3a3d1d95
 Dockerfile.cross
 
 # Test binary, build with `go test -c`
