--- conflicted
+++ resolved
@@ -154,20 +154,10 @@
 }
 
 /*
-<<<<<<< HEAD
 OpenAPI schema 声明性地验证一些字段。
 你可以在 [API](api-design.md) 中发现 kubebuilder 验证标记(前缀是 `// +kubebuilder:validation`)。
 你可以通过运行 `controller-gen crd -w` 或者 [这里](/reference/markers/crd-validation.md) 查找到
 kubebuilder支持的用于声明验证的所有标记。
-=======
-Some fields are declaratively validated by OpenAPI schema.
-You can find kubebuilder validation markers (prefixed
-with `// +kubebuilder:validation`) in the
-[Designing an API](api-design.md) section.
-You can find all of the kubebuilder supported markers for
-declaring validation by running `controller-gen crd -w`,
-or [here](/reference/markers/crd-validation.md).
->>>>>>> 36124ae2
 */
 
 func (r *CronJob) validateCronJobSpec() *field.Error {
