--- conflicted
+++ resolved
@@ -2,11 +2,7 @@
 # Image URL to use all building/pushing image targets
 IMG ?= controller:latest
 # ENVTEST_K8S_VERSION refers to the version of kubebuilder assets to be downloaded by envtest binary.
-<<<<<<< HEAD
-ENVTEST_K8S_VERSION = 1.26.1
-=======
 ENVTEST_K8S_VERSION = 1.27.1
->>>>>>> 3a3d1d95
 
 # Get the currently used golang install path (in GOPATH/bin, unless GOBIN is set)
 ifeq (,$(shell go env GOBIN))
@@ -106,23 +102,6 @@
 	- $(CONTAINER_TOOL) buildx rm project-v3-builder
 	rm Dockerfile.cross
 
-# PLATFORMS defines the target platforms for  the manager image be build to provide support to multiple
-# architectures. (i.e. make docker-buildx IMG=myregistry/mypoperator:0.0.1). To use this option you need to:
-# - able to use docker buildx . More info: https://docs.docker.com/build/buildx/
-# - have enable BuildKit, More info: https://docs.docker.com/develop/develop-images/build_enhancements/
-# - be able to push the image for your registry (i.e. if you do not inform a valid value via IMG=<myregistry/image:<tag>> then the export will fail)
-# To properly provided solutions that supports more than one platform you should use this option.
-PLATFORMS ?= linux/arm64,linux/amd64,linux/s390x,linux/ppc64le
-.PHONY: docker-buildx
-docker-buildx: test ## Build and push docker image for the manager for cross-platform support
-	# copy existing Dockerfile and insert --platform=${BUILDPLATFORM} into Dockerfile.cross, and preserve the original Dockerfile
-	sed -e '1 s/\(^FROM\)/FROM --platform=\$$\{BUILDPLATFORM\}/; t' -e ' 1,// s//FROM --platform=\$$\{BUILDPLATFORM\}/' Dockerfile > Dockerfile.cross
-	- docker buildx create --name project-v3-builder
-	docker buildx use project-v3-builder
-	- docker buildx build --push --platform=$(PLATFORMS) --tag ${IMG} -f Dockerfile.cross .
-	- docker buildx rm project-v3-builder
-	rm Dockerfile.cross
-
 ##@ Deployment
 
 ifndef ignore-not-found
@@ -160,13 +139,8 @@
 ENVTEST ?= $(LOCALBIN)/setup-envtest
 
 ## Tool Versions
-<<<<<<< HEAD
-KUSTOMIZE_VERSION ?= v5.0.0
-CONTROLLER_TOOLS_VERSION ?= v0.11.3
-=======
 KUSTOMIZE_VERSION ?= v5.0.1
 CONTROLLER_TOOLS_VERSION ?= v0.12.0
->>>>>>> 3a3d1d95
 
 .PHONY: kustomize
 kustomize: $(KUSTOMIZE) ## Download kustomize locally if necessary. If wrong version is installed, it will be removed before downloading.
@@ -175,11 +149,7 @@
 		echo "$(LOCALBIN)/kustomize version is not expected $(KUSTOMIZE_VERSION). Removing it before installing."; \
 		rm -rf $(LOCALBIN)/kustomize; \
 	fi
-<<<<<<< HEAD
-	test -s $(LOCALBIN)/kustomize || { curl -Ss $(KUSTOMIZE_INSTALL_SCRIPT) --output install_kustomize.sh && bash install_kustomize.sh $(subst v,,$(KUSTOMIZE_VERSION)) $(LOCALBIN); rm install_kustomize.sh; }
-=======
 	test -s $(LOCALBIN)/kustomize || GOBIN=$(LOCALBIN) GO111MODULE=on go install sigs.k8s.io/kustomize/kustomize/v5@$(KUSTOMIZE_VERSION)
->>>>>>> 3a3d1d95
 
 .PHONY: controller-gen
 controller-gen: $(CONTROLLER_GEN) ## Download controller-gen locally if necessary. If wrong version is installed, it will be overwritten.
