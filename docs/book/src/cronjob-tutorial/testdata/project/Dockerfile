# Build the manager binary
<<<<<<< HEAD
FROM golang:1.19 as builder
=======
FROM golang:1.20 as builder
>>>>>>> 3a3d1d95
ARG TARGETOS
ARG TARGETARCH

WORKDIR /workspace
# Copy the Go Modules manifests
COPY go.mod go.mod
COPY go.sum go.sum
# cache deps before building and copying source so that we don't need to re-download as much
# and so that source changes don't invalidate our downloaded layer
RUN go mod download

# Copy the go source
COPY cmd/main.go cmd/main.go
COPY api/ api/
COPY internal/controller/ internal/controller/

# Build
# the GOARCH has not a default value to allow the binary be built according to the host where the command
# was called. For example, if we call make docker-build in a local env which has the Apple Silicon M1 SO
# the docker BUILDPLATFORM arg will be linux/arm64 when for Apple x86 it will be linux/amd64. Therefore,
# by leaving it empty we can ensure that the container and binary shipped on it will have the same platform.
RUN CGO_ENABLED=0 GOOS=${TARGETOS:-linux} GOARCH=${TARGETARCH} go build -a -o manager cmd/main.go

# Use distroless as minimal base image to package the manager binary
# Refer to https://github.com/GoogleContainerTools/distroless for more details
FROM gcr.io/distroless/static:nonroot
WORKDIR /
COPY --from=builder /workspace/manager .
USER 65532:65532

ENTRYPOINT ["/manager"]<|MERGE_RESOLUTION|>--- conflicted
+++ resolved
@@ -1,9 +1,5 @@
 # Build the manager binary
-<<<<<<< HEAD
-FROM golang:1.19 as builder
-=======
 FROM golang:1.20 as builder
->>>>>>> 3a3d1d95
 ARG TARGETOS
 ARG TARGETARCH
 
