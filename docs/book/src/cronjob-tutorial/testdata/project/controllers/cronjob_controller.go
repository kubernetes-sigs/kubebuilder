/*
Copyright 2020 The Kubernetes authors.

Licensed under the Apache License, Version 2.0 (the "License");
you may not use this file except in compliance with the License.
You may obtain a copy of the License at

    http://www.apache.org/licenses/LICENSE-2.0

Unless required by applicable law or agreed to in writing, software
distributed under the License is distributed on an "AS IS" BASIS,
WITHOUT WARRANTIES OR CONDITIONS OF ANY KIND, either express or implied.
See the License for the specific language governing permissions and
limitations under the License.
*/
// +kubebuilder:docs-gen:collapse=Apache License

/*
开始编码之前，先引进基本的依赖。除此之外还需要一些额外的依赖库，在使用到它们时，我们再详细介绍。
*/
package controllers

import (
	"context"
	"fmt"
	"sort"
	"time"

	"github.com/go-logr/logr"
	"github.com/robfig/cron"
	kbatch "k8s.io/api/batch/v1"
	corev1 "k8s.io/api/core/v1"
	metav1 "k8s.io/apimachinery/pkg/apis/meta/v1"
	"k8s.io/apimachinery/pkg/runtime"
	ref "k8s.io/client-go/tools/reference"
	ctrl "sigs.k8s.io/controller-runtime"
	"sigs.k8s.io/controller-runtime/pkg/client"

	batch "tutorial.kubebuilder.io/project/api/v1"
)

/*
接下来，我们需要一个时钟好让我们在测试中模拟计时。
*/

// CronJob 调谐器对 CronJob 对象进行调谐
type CronJobReconciler struct {
	client.Client
	Log    logr.Logger
	Scheme *runtime.Scheme
	Clock
}

/*
我们虚拟了一个时钟以便在测试中方便地来回调节时间，
调用`time.Now`获取真实时间
*/
type realClock struct{}

func (_ realClock) Now() time.Time { return time.Now() }

// clock接口可以获取当前的时间
// 可以帮助我们在测试中模拟计时
type Clock interface {
	Now() time.Time
}

// +kubebuilder:docs-gen:collapse=Clock

/*
注意，我们需要获得RBAC权限——我们需要一些额外权限去
创建和管理job，添加如下一些[字段](/reference/markers/rbac.md)
*/

// +kubebuilder:rbac:groups=batch.tutorial.kubebuilder.io,resources=cronjobs,verbs=get;list;watch;create;update;patch;delete
// +kubebuilder:rbac:groups=batch.tutorial.kubebuilder.io,resources=cronjobs/status,verbs=get;update;patch
// +kubebuilder:rbac:groups=batch,resources=jobs,verbs=get;list;watch;create;update;patch;delete
// +kubebuilder:rbac:groups=batch,resources=jobs/status,verbs=get

/*
控制器的核心部分——调谐逻辑
*/
var (
	scheduledTimeAnnotation = "batch.tutorial.kubebuilder.io/scheduled-at"
)

func (r *CronJobReconciler) Reconcile(req ctrl.Request) (ctrl.Result, error) {
	ctx := context.Background()
	log := r.Log.WithValues("cronjob", req.NamespacedName)

	/*
		### 1: 根据名称加载定时任务

		通过 client 获取定时任务。所有 client 方法第一个参数都是 context（用于取消定时任务）作为
		第一个参数，把请求对象信息作为最后一个参数。Get 方法例外，它把
		[`NamespacedName`](https://pkg.go.dev/sigs.k8s.io/controller-runtime/pkg/client?tab=doc#ObjectKey)
		作为中间的第二个参数（大多数方法都没有中间的NamespacedName参数，下文会提到）

		许多client方法的最后一个参数接受变长参数。
	*/
	var cronJob batch.CronJob
	if err := r.Get(ctx, req.NamespacedName, &cronJob); err != nil {
		log.Error(err, "unable to fetch CronJob")
		//忽略掉 not-found 错误，它们不能通过重新排队修复（要等待新的通知）
		//在删除一个不存在的对象时，可能会报这个错误。
		return ctrl.Result{}, client.IgnoreNotFound(err)
	}

	/*
		### 2: 列出所有有效 job，更新它们的状态

		为确保每个 job 的状态都会被更新到，我们需要列出某个 CronJob 在当前命名空间下的所有 job。
		和 Get 方法类似，我们可以使用 List 方法来列出 CronJob 下所有的 job。注意，我们使用变长参数
		来映射命名空间和任意多个匹配变量（实际上相当于是建立了一个索引）。

	*/
	var childJobs kbatch.JobList
	if err := r.List(ctx, &childJobs, client.InNamespace(req.Namespace), client.MatchingFields{jobOwnerKey: req.Name}); err != nil {
		log.Error(err, "unable to list child Jobs")
		return ctrl.Result{}, err
	}

	/*

		<aside class="note">

		<h1>索引的作用？</h1>


		<p>调谐器会获取 cronjob 下的所有 job 以更新它们状态。随着 cronjob 数量的增加，遍历全部 conjob
		查找会变的相当低效。为了提高查询效率，这些任务会根据控制器名称建立索引。缓存后的 job 对象会
		被添加上一个 jobOwnerKey 字段。这个字段引用其归属控制器和函数作为索引。在下文中，我们将配置
		manager 作为这个字段的索引</p>

		</aside>

		查找到所有的 job 后，将其归类为 active，successful，failed 三种类型，同时持续跟踪其
		最新的执行情况以更新其状态。牢记，status 值应该是从实际的运行状态中实时获取。从 cronjob
		中读取 job 的状态通常不是一个好做法。应该从每次执行状态中获取。我们后续也采用这种方法。

		我们可以检查一个 job 是否已处于 “finished” 状态，使用 status 条件还可以知道它是 succeeded
		或 failed 状态。

<<<<<<< HEAD
=======
		We can check if a job is "finished" and whether it Complete or Failed using status
		conditions.  We'll put that logic in a helper to make our code cleaner.
>>>>>>> 36124ae2
	*/

	// 找出所有有效的 job
	var activeJobs []*kbatch.Job
	var successfulJobs []*kbatch.Job
	var failedJobs []*kbatch.Job
	var mostRecentTime *time.Time // 记录其最近一次运行时间以便更新状态

	/*
<<<<<<< HEAD
		当一个 job 被标记为 "succeeded" 或 "failed" 时，我们认为这个任务处于 "finished" 状态。
		Status conditions 允许我们给 job 对象添加额外的状态信息，开发人员或控制器可以通过
		这些校验信息来检查 job 的完成或健康状态。

=======
		We consider a job "finished" if it has a "Complete" or "Failed" condition marked as true.
		Status conditions allow us to add extensible status information to our objects that other
		humans and controllers can examine to check things like completion and health.
>>>>>>> 36124ae2
	*/
	isJobFinished := func(job *kbatch.Job) (bool, kbatch.JobConditionType) {
		for _, c := range job.Status.Conditions {
			if (c.Type == kbatch.JobComplete || c.Type == kbatch.JobFailed) && c.Status == corev1.ConditionTrue {
				return true, c.Type
			}
		}

		return false, ""
	}
	// +kubebuilder:docs-gen:collapse=isJobFinished

	/*
		使用辅助函数来提取创建 job 时注释中排定的执行时间

	*/
	getScheduledTimeForJob := func(job *kbatch.Job) (*time.Time, error) {
		timeRaw := job.Annotations[scheduledTimeAnnotation]
		if len(timeRaw) == 0 {
			return nil, nil
		}

		timeParsed, err := time.Parse(time.RFC3339, timeRaw)
		if err != nil {
			return nil, err
		}
		return &timeParsed, nil
	}
	// +kubebuilder:docs-gen:collapse=getScheduledTimeForJob

	for i, job := range childJobs.Items {
		_, finishedType := isJobFinished(&job)
		switch finishedType {
		case "": // ongoing
			activeJobs = append(activeJobs, &childJobs.Items[i])
		case kbatch.JobFailed:
			failedJobs = append(failedJobs, &childJobs.Items[i])
		case kbatch.JobComplete:
			successfulJobs = append(successfulJobs, &childJobs.Items[i])
		}

		//将启动时间存放在注释中，当job生效时可以从中读取
		scheduledTimeForJob, err := getScheduledTimeForJob(&job)
		if err != nil {
			log.Error(err, "unable to parse schedule time for child job", "job", &job)
			continue
		}
		if scheduledTimeForJob != nil {
			if mostRecentTime == nil {
				mostRecentTime = scheduledTimeForJob
			} else if mostRecentTime.Before(*scheduledTimeForJob) {
				mostRecentTime = scheduledTimeForJob
			}
		}
	}

	if mostRecentTime != nil {
		cronJob.Status.LastScheduleTime = &metav1.Time{Time: *mostRecentTime}
	} else {
		cronJob.Status.LastScheduleTime = nil
	}
	cronJob.Status.Active = nil
	for _, activeJob := range activeJobs {
		jobRef, err := ref.GetReference(r.Scheme, activeJob)
		if err != nil {
			log.Error(err, "unable to make reference to active job", "job", activeJob)
			continue
		}
		cronJob.Status.Active = append(cronJob.Status.Active, *jobRef)
	}

	/*
		此处会记录我们观察到的 job 数量。为便于调试，略微提高日志级别。注意，这里没有使用
		格式化字符串，使用由键值对构成的固定格式信息来输出日志。这样更易于过滤和查询日志

	*/
	log.V(1).Info("job count", "active jobs", len(activeJobs), "successful jobs", len(successfulJobs), "failed jobs", len(failedJobs))

	/*
		使用收集到日期信息来更新 CRD 状态。和之前类似，通过 client 来完成操作。
		针对 status 这一子资源，我们可以使用`Status`部分的`Update`方法。

		status 子资源会忽略掉对 spec 的变更。这与其它更新操作的发生冲突的风险更小，
		而且实现了权限分离。

	*/
	if err := r.Status().Update(ctx, &cronJob); err != nil {
		log.Error(err, "unable to update CronJob status")
		return ctrl.Result{}, err
	}

	/*
		更新状态后，后续要确保状态符合我们在 spec 定下的预期。


		### 3: 根据保留的历史版本数清理过旧的 job


		我们先清理掉一些版本太旧的 job，这样可以不用保留太多无用的 job
	*/

	// 注意: 删除操作采用的“尽力而为”策略
	// 如果个别job删除失败了，不会将其重新排队，直接结束删除操作
	if cronJob.Spec.FailedJobsHistoryLimit != nil {
		sort.Slice(failedJobs, func(i, j int) bool {
			if failedJobs[i].Status.StartTime == nil {
				return failedJobs[j].Status.StartTime != nil
			}
			return failedJobs[i].Status.StartTime.Before(failedJobs[j].Status.StartTime)
		})
		for i, job := range failedJobs {
			if int32(i) >= int32(len(failedJobs))-*cronJob.Spec.FailedJobsHistoryLimit {
				break
			}
			if err := r.Delete(ctx, job, client.PropagationPolicy(metav1.DeletePropagationBackground)); client.IgnoreNotFound(err) != nil {
				log.Error(err, "unable to delete old failed job", "job", job)
			} else {
				log.V(0).Info("deleted old failed job", "job", job)
			}
		}
	}

	if cronJob.Spec.SuccessfulJobsHistoryLimit != nil {
		sort.Slice(successfulJobs, func(i, j int) bool {
			if successfulJobs[i].Status.StartTime == nil {
				return successfulJobs[j].Status.StartTime != nil
			}
			return successfulJobs[i].Status.StartTime.Before(successfulJobs[j].Status.StartTime)
		})
		for i, job := range successfulJobs {
			if int32(i) >= int32(len(successfulJobs))-*cronJob.Spec.SuccessfulJobsHistoryLimit {
				break
			}
			if err := r.Delete(ctx, job, client.PropagationPolicy(metav1.DeletePropagationBackground)); (err) != nil {
				log.Error(err, "unable to delete old successful job", "job", job)
			} else {
				log.V(0).Info("deleted old successful job", "job", job)
			}
		}
	}

	/* ### 4: 检查是否被挂起

	如果当前 cronjob 被挂起，不会再运行其下的任何 job，我们将其停止。这对于某些 job 出现异常
	的排查非常有用。我们无需删除 cronjob 来中止其后续其他 job 的运行。

	*/

	if cronJob.Spec.Suspend != nil && *cronJob.Spec.Suspend {
		log.V(1).Info("cronjob suspended, skipping")
		return ctrl.Result{}, nil
	}

	/*
		### 5: 计算 job 下一次执行时间

		如果 cronjob 没被挂起，则我们需要计算它的下一次执行时间，
		同时检查是否有遗漏的执行没被处理

	*/

	/*
		借助强大的 cron 库，我们可以轻易的计算出定时任务的下一次执行时间。
		我们根据最近一次的执行时间来计算下一次执行时间，如果没有找到最近
		一次执行时间，则根据定时任务的创建时间来计算。

		如果遗漏了很多次执行并且没有为这些执行设置截止时间。我们将其忽略
		以避免异常造成控制器的频繁重启和资源紧张。

		如果遗漏的执行次数并不多，我们返回最近一次的执行时间和下一次将要
		执行的时间，这样我们可以知道该何时去调谐。

	*/
	getNextSchedule := func(cronJob *batch.CronJob, now time.Time) (lastMissed time.Time, next time.Time, err error) {
		sched, err := cron.ParseStandard(cronJob.Spec.Schedule)
		if err != nil {
			return time.Time{}, time.Time{}, fmt.Errorf("Unparseable schedule %q: %v", cronJob.Spec.Schedule, err)
		}

		// 出于优化的目的，我们可以使用点技巧。从上一次观察到的执行时间开始执行，
		// 这个执行时间可以被在这里被读取。但是意义不大，因为我们刚更新了这个值。

		var earliestTime time.Time
		if cronJob.Status.LastScheduleTime != nil {
			earliestTime = cronJob.Status.LastScheduleTime.Time
		} else {
			earliestTime = cronJob.ObjectMeta.CreationTimestamp.Time
		}
		if cronJob.Spec.StartingDeadlineSeconds != nil {
			// 如果开始执行时间超过了截止时间，不再执行
			schedulingDeadline := now.Add(-time.Second * time.Duration(*cronJob.Spec.StartingDeadlineSeconds))

			if schedulingDeadline.After(earliestTime) {
				earliestTime = schedulingDeadline
			}
		}
		if earliestTime.After(now) {
			return time.Time{}, sched.Next(now), nil
		}

		starts := 0
		for t := sched.Next(earliestTime); !t.After(now); t = sched.Next(t) {
			lastMissed = t
			// 一个 CronJob 可能会遗漏多次执行。举个例子，周五5:00pm技术人员下班后，
			// 控制器在5:01pm发生了异常。然后直到周二早上才有技术人员发现问题并
			// 重启控制器。那么所有的以1小时为周期执行的定时任务，在没有技术人员
			// 进一步的干预下，都会有80多个 job 在恢复正常后一并启动（如果 job 允许
			// 多并发和延迟启动）

			// 如果 CronJob 的某些地方出现异常，控制器或 apiservers (用于设置任务创建时间)
			// 的时钟不正确, 那么就有可能出现错过很多次执行时间的情形（跨度可达数十年）
			// 这将会占满控制器的CPU和内存资源。这种情况下，我们不需要列出错过的全部
			// 执行时间。

			starts++
			if starts > 100 {
				// 获取不到最近一次执行时间，直接返回空切片
				return time.Time{}, time.Time{}, fmt.Errorf("Too many missed start times (> 100). Set or decrease .spec.startingDeadlineSeconds or check clock skew.")
			}
		}
		return lastMissed, sched.Next(now), nil
	}
	// +kubebuilder:docs-gen:collapse=getNextSchedule

	// 计算出定时任务下一次执行时间（或是遗漏的执行时间）
	missedRun, nextRun, err := getNextSchedule(&cronJob, r.Now())
	if err != nil {
		log.Error(err, "unable to figure out CronJob schedule")
		// 重新排队直到有更新修复这次定时任务调度，不必返回错误
		return ctrl.Result{}, nil
	}

	/*
		上述步骤执行完后，将准备好的请求加入队列直到下次执行，
		然后确定这些 job 是否要实际执行

	*/
	scheduledResult := ctrl.Result{RequeueAfter: nextRun.Sub(r.Now())} // 保存以便别处复用
	log = log.WithValues("now", r.Now(), "next run", nextRun)

	/*
		### 6: 如果 job 符合执行时机，并且没有超出截止时间，且不被并发策略阻塞，执行该 job

		如果 job 遗漏了一次执行，且还没超出截止时间，把遗漏的这次执行也不上

	*/
	if missedRun.IsZero() {
		log.V(1).Info("no upcoming scheduled times, sleeping until next")
		return scheduledResult, nil
	}

	// 确保错过的执行没有超过截止时间
	log = log.WithValues("current run", missedRun)
	tooLate := false
	if cronJob.Spec.StartingDeadlineSeconds != nil {
		tooLate = missedRun.Add(time.Duration(*cronJob.Spec.StartingDeadlineSeconds) * time.Second).Before(r.Now())
	}
	if tooLate {
		log.V(1).Info("missed starting deadline for last run, sleeping till next")
		// TODO(directxman12): events
		return scheduledResult, nil
	}

	/*
		如果确认 job 需要实际执行。我们有三种策略执行该 job。要么先等待现有的 job 执行完后，在启动本次 job；
		或是直接覆盖取代现有的job；或是不考虑现有的 job，直接作为新的 job 执行。因为缓存导致的信息有所延迟，
		当更新信息后需要重新排队。

	*/
	// 确定要 job 的执行策略 —— 并发策略可能禁止多个job同时运行
	if cronJob.Spec.ConcurrencyPolicy == batch.ForbidConcurrent && len(activeJobs) > 0 {
		log.V(1).Info("concurrency policy blocks concurrent runs, skipping", "num active", len(activeJobs))
		return scheduledResult, nil
	}

	// 直接覆盖现有 job
	if cronJob.Spec.ConcurrencyPolicy == batch.ReplaceConcurrent {
		for _, activeJob := range activeJobs {
			// we don't care if the job was already deleted
			if err := r.Delete(ctx, activeJob, client.PropagationPolicy(metav1.DeletePropagationBackground)); client.IgnoreNotFound(err) != nil {
				log.Error(err, "unable to delete active job", "job", activeJob)
				return ctrl.Result{}, err
			}
		}
	}

	/*
		确定如何处理现有 job 后，创建符合我们预期的 job
	*/

	/*
		基于 CronJob 模版构建 job，从模板复制 spec 及对象的元信息。

		然后在注解中设置执行时间，这样我们可以在每次的调谐中获取起作为“上一次执行时间”

		最后，还需要设置 owner reference字段。当我们删除 CronJob 时，Kubernetes 垃圾收集
		器会根据这个字段对应的 job。同时，当某个job状态发生变更（创建，删除，完成）时，
		controller-runtime 可以根据这个字段识别出要对那个 CronJob 进行调谐。

	*/
	constructJobForCronJob := func(cronJob *batch.CronJob, scheduledTime time.Time) (*kbatch.Job, error) {
		// job 名称带上执行时间以确保唯一性，避免排定执行时间的 job 创建两次
		name := fmt.Sprintf("%s-%d", cronJob.Name, scheduledTime.Unix())

		job := &kbatch.Job{
			ObjectMeta: metav1.ObjectMeta{
				Labels:      make(map[string]string),
				Annotations: make(map[string]string),
				Name:        name,
				Namespace:   cronJob.Namespace,
			},
			Spec: *cronJob.Spec.JobTemplate.Spec.DeepCopy(),
		}
		for k, v := range cronJob.Spec.JobTemplate.Annotations {
			job.Annotations[k] = v
		}
		job.Annotations[scheduledTimeAnnotation] = scheduledTime.Format(time.RFC3339)
		for k, v := range cronJob.Spec.JobTemplate.Labels {
			job.Labels[k] = v
		}
		if err := ctrl.SetControllerReference(cronJob, job, r.Scheme); err != nil {
			return nil, err
		}

		return job, nil
	}
	// +kubebuilder:docs-gen:collapse=constructJobForCronJob

	// 构建 job
	job, err := constructJobForCronJob(&cronJob, missedRun)
	if err != nil {
		log.Error(err, "unable to construct job from template")
		// job 的 spec 没有变更，无需重新排队
		return scheduledResult, nil
	}

	// ...在集群中创建 job
	if err := r.Create(ctx, job); err != nil {
		log.Error(err, "unable to create Job for CronJob", "job", job)
		return ctrl.Result{}, err
	}

	log.V(1).Info("created Job for CronJob run", "job", job)

	/*
		### 7: 当 job 开始运行或到了 job 下一次的执行时间，重新排队

		最终我们返回上述预备的结果。我们还需重新排队当任务还有下一次执行时。
		这被视作最长截止时间——如果期间发生了变更，例如 job 被提前启动或是提前
		结束，或被修改，我们可能会更早进行调谐。

	*/
	// 当有 job 进入运行状态后，重新排队，同时更新状态
	return scheduledResult, nil
}

/*
### 启动 CronJob 控制器

最后，我们还要完善下我们的启动过程。为了让调谐器可以通过 job 的 owner 值快速找到 job。
我们需要一个索引。声明一个索引键，后续我们可以将其用于 client 的虚拟变量名中，从 job
对象中提取索引值。此处的索引会帮我们处理好 namespaces 的映射关系。所以如果 job 有 owner
值，我们快速地获取 owner 值。

另外，我们需要告知 manager，这个控制器拥有哪些 job。当对应的 job 发生变更或被删除时，
自动调用调谐器对 CronJob 进行调谐。

*/
var (
	jobOwnerKey = ".metadata.controller"
	apiGVStr    = batch.GroupVersion.String()
)

func (r *CronJobReconciler) SetupWithManager(mgr ctrl.Manager) error {
	// 此处不是测试，我们需要创建一个真实的时钟
	if r.Clock == nil {
		r.Clock = realClock{}
	}

	if err := mgr.GetFieldIndexer().IndexField(context.Background(), &kbatch.Job{}, jobOwnerKey, func(rawObj runtime.Object) []string {
		//获取 job 对象，提取 owner...
		job := rawObj.(*kbatch.Job)
		owner := metav1.GetControllerOf(job)
		if owner == nil {
			return nil
		}
		// ...确保 owner 是个 CronJob...
		if owner.APIVersion != apiGVStr || owner.Kind != "CronJob" {
			return nil
		}

		// ...是 CronJob，返回
		return []string{owner.Name}
	}); err != nil {
		return err
	}

	return ctrl.NewControllerManagedBy(mgr).
		For(&batch.CronJob{}).
		Owns(&kbatch.Job{}).
		Complete(r)
}<|MERGE_RESOLUTION|>--- conflicted
+++ resolved
@@ -141,13 +141,7 @@
 		我们可以检查一个 job 是否已处于 “finished” 状态，使用 status 条件还可以知道它是 succeeded
 		或 failed 状态。
 
-<<<<<<< HEAD
-=======
-		We can check if a job is "finished" and whether it Complete or Failed using status
-		conditions.  We'll put that logic in a helper to make our code cleaner.
->>>>>>> 36124ae2
-	*/
-
+	*/
 	// 找出所有有效的 job
 	var activeJobs []*kbatch.Job
 	var successfulJobs []*kbatch.Job
@@ -155,16 +149,9 @@
 	var mostRecentTime *time.Time // 记录其最近一次运行时间以便更新状态
 
 	/*
-<<<<<<< HEAD
 		当一个 job 被标记为 "succeeded" 或 "failed" 时，我们认为这个任务处于 "finished" 状态。
 		Status conditions 允许我们给 job 对象添加额外的状态信息，开发人员或控制器可以通过
 		这些校验信息来检查 job 的完成或健康状态。
-
-=======
-		We consider a job "finished" if it has a "Complete" or "Failed" condition marked as true.
-		Status conditions allow us to add extensible status information to our objects that other
-		humans and controllers can examine to check things like completion and health.
->>>>>>> 36124ae2
 	*/
 	isJobFinished := func(job *kbatch.Job) (bool, kbatch.JobConditionType) {
 		for _, c := range job.Status.Conditions {
