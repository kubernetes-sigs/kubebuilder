# 教程：构建 CronJob

太多的教程一开始都是以一些非常复杂的设置开始，或者是实现一些玩具应用，让你了解了基本的知识，然后又在更复杂的东西上停滞不前。相反地，本教程将会带你了解 Kubebuilder 的（几乎）全部复杂功能，从简单的功能开始，到全部功能。

让我们假装厌倦了 Kubernetes 中的 CronJob 控制器的非 Kubebuilder 实现繁重的维护工作（当然，这有点小题大做），我们想用 KubeBuilder 来重写它。

**CronJob** 控制器的工作是定期在 Kubernetes 集群上运行一次性任务。它是以 **Job** 控制器为基础实现的，而 **Job** 控制器的任务是运行一次性的任务，确保它们完成。

与其试图一开始解决重写 Job 控制器的问题，我们先看看如何与外部类型进行交互。

<aside class="note">

<h1>渐进 vs 跳进</h1>

注意，本教程的大部分内容都是从书的源目录下的 Go 文件中生成的：[docs/book/src/cronjob-tutorial/testdata][tutorial-source]。完整的、可运行的项目在 [project][tutorial-project-source] 中，而中间文件则直接在 [testdata][tutorial-source] 目录。

[tutorial-source]: https://github.com/kubernetes-sigs/kubebuilder/tree/master/docs/book/src/cronjob-tutorial/testdata

[tutorial-project-source]: https://github.com/kubernetes-sigs/kubebuilder/tree/master/docs/book/src/cronjob-tutorial/testdata/project

</aside>

## 创建项目

正如 [快速入门](../quick-start.md) 中所介绍的那样，我们需要创建一个新的项目。确保你已经 [安装 Kubebuilder](../quick-start.md#安装)，然后再创建一个新项目。

```bash
# 我们将使用 tutorial.kubebuilder.io 域，
# 所以所有的 API 组将是<group>.tutorial.kubebuilder.io.
kubebuilder init --domain tutorial.kubebuilder.io
```

<<<<<<< HEAD
现在我们已经创建了一个项目，让我们来看看 Kubebuilder 为我们初始化了哪些组件。....
=======
<aside class="note">
Your project's name defaults to that of your current working directory.
You can pass `--project-name=<dns1123-label-string>` to set a different project name.
</aside>

Now that we've got a project in place, let's take a look at what
Kubebuilder has scaffolded for us so far...
>>>>>>> 36124ae2
<|MERGE_RESOLUTION|>--- conflicted
+++ resolved
@@ -30,14 +30,4 @@
 kubebuilder init --domain tutorial.kubebuilder.io
 ```
 
-<<<<<<< HEAD
 现在我们已经创建了一个项目，让我们来看看 Kubebuilder 为我们初始化了哪些组件。....
-=======
-<aside class="note">
-Your project's name defaults to that of your current working directory.
-You can pass `--project-name=<dns1123-label-string>` to set a different project name.
-</aside>
-
-Now that we've got a project in place, let's take a look at what
-Kubebuilder has scaffolded for us so far...
->>>>>>> 36124ae2
