/*
Copyright 2023 The Kubernetes authors.

Licensed under the Apache License, Version 2.0 (the "License");
you may not use this file except in compliance with the License.
You may obtain a copy of the License at

    http://www.apache.org/licenses/LICENSE-2.0

Unless required by applicable law or agreed to in writing, software
distributed under the License is distributed on an "AS IS" BASIS,
WITHOUT WARRANTIES OR CONDITIONS OF ANY KIND, either express or implied.
See the License for the specific language governing permissions and
limitations under the License.
*/

package v1

import (
	"context"
	"crypto/tls"
	"fmt"
	"net"
	"path/filepath"
	"testing"
	"time"

	. "github.com/onsi/ginkgo/v2"
	. "github.com/onsi/gomega"

	admissionv1 "k8s.io/api/admission/v1"
	//+kubebuilder:scaffold:imports
	"k8s.io/apimachinery/pkg/runtime"
	"k8s.io/client-go/rest"
	ctrl "sigs.k8s.io/controller-runtime"
	"sigs.k8s.io/controller-runtime/pkg/client"
	"sigs.k8s.io/controller-runtime/pkg/envtest"
	logf "sigs.k8s.io/controller-runtime/pkg/log"
	"sigs.k8s.io/controller-runtime/pkg/log/zap"
)

// These tests use Ginkgo (BDD-style Go testing framework). Refer to
// http://onsi.github.io/ginkgo/ to learn more about Ginkgo.

var cfg *rest.Config
var k8sClient client.Client
var testEnv *envtest.Environment
var ctx context.Context
var cancel context.CancelFunc

func TestAPIs(t *testing.T) {
	RegisterFailHandler(Fail)

<<<<<<< HEAD
	RunSpecs(t, "Controller Suite")
=======
	RunSpecs(t, "Webhook Suite")
>>>>>>> 87fb31d1
}

var _ = BeforeSuite(func() {
	logf.SetLogger(zap.New(zap.WriteTo(GinkgoWriter), zap.UseDevMode(true)))

	ctx, cancel = context.WithCancel(context.TODO())

	By("bootstrapping test environment")
	testEnv = &envtest.Environment{
		CRDDirectoryPaths:     []string{filepath.Join("..", "..", "config", "crd", "bases")},
		ErrorIfCRDPathMissing: false,
		WebhookInstallOptions: envtest.WebhookInstallOptions{
			Paths: []string{filepath.Join("..", "..", "config", "webhook")},
		},
	}

	var err error
	// cfg is defined in this file globally.
	cfg, err = testEnv.Start()
	Expect(err).NotTo(HaveOccurred())
	Expect(cfg).NotTo(BeNil())

	scheme := runtime.NewScheme()
	err = AddToScheme(scheme)
	Expect(err).NotTo(HaveOccurred())

	err = admissionv1.AddToScheme(scheme)
	Expect(err).NotTo(HaveOccurred())

	//+kubebuilder:scaffold:scheme

	k8sClient, err = client.New(cfg, client.Options{Scheme: scheme})
	Expect(err).NotTo(HaveOccurred())
	Expect(k8sClient).NotTo(BeNil())

	// start webhook server using Manager
	webhookInstallOptions := &testEnv.WebhookInstallOptions
	mgr, err := ctrl.NewManager(cfg, ctrl.Options{
		Scheme:             scheme,
		Host:               webhookInstallOptions.LocalServingHost,
		Port:               webhookInstallOptions.LocalServingPort,
		CertDir:            webhookInstallOptions.LocalServingCertDir,
		LeaderElection:     false,
		MetricsBindAddress: "0",
	})
	Expect(err).NotTo(HaveOccurred())

	err = (&CronJob{}).SetupWebhookWithManager(mgr)
	Expect(err).NotTo(HaveOccurred())

	//+kubebuilder:scaffold:webhook

	go func() {
		defer GinkgoRecover()
		err = mgr.Start(ctx)
		Expect(err).NotTo(HaveOccurred())
	}()

	// wait for the webhook server to get ready
	dialer := &net.Dialer{Timeout: time.Second}
	addrPort := fmt.Sprintf("%s:%d", webhookInstallOptions.LocalServingHost, webhookInstallOptions.LocalServingPort)
	Eventually(func() error {
		conn, err := tls.DialWithDialer(dialer, "tcp", addrPort, &tls.Config{InsecureSkipVerify: true})
		if err != nil {
			return err
		}
		conn.Close()
		return nil
	}).Should(Succeed())

})

var _ = AfterSuite(func() {
	cancel()
	By("tearing down the test environment")
	err := testEnv.Stop()
	Expect(err).NotTo(HaveOccurred())
})<|MERGE_RESOLUTION|>--- conflicted
+++ resolved
@@ -51,11 +51,7 @@
 func TestAPIs(t *testing.T) {
 	RegisterFailHandler(Fail)
 
-<<<<<<< HEAD
-	RunSpecs(t, "Controller Suite")
-=======
 	RunSpecs(t, "Webhook Suite")
->>>>>>> 87fb31d1
 }
 
 var _ = BeforeSuite(func() {
