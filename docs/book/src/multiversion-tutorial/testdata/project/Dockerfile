--- conflicted
+++ resolved
@@ -21,11 +21,7 @@
 # was called. For example, if we call make docker-build in a local env which has the Apple Silicon M1 SO
 # the docker BUILDPLATFORM arg will be linux/arm64 when for Apple x86 it will be linux/amd64. Therefore,
 # by leaving it empty we can ensure that the container and binary shipped on it will have the same platform.
-<<<<<<< HEAD
-RUN CGO_ENABLED=0 GOOS=${TARGETOS:-linux} GOARCH=${TARGETARCH} go build -a -o manager main.go
-=======
 RUN CGO_ENABLED=0 GOOS=${TARGETOS:-linux} GOARCH=${TARGETARCH} go build -a -o manager cmd/main.go
->>>>>>> 87fb31d1
 
 # Use distroless as minimal base image to package the manager binary
 # Refer to https://github.com/GoogleContainerTools/distroless for more details
