--- conflicted
+++ resolved
@@ -3,11 +3,7 @@
 kind: CustomResourceDefinition
 metadata:
   annotations:
-<<<<<<< HEAD
-    controller-gen.kubebuilder.io/version: v0.10.0
-=======
     controller-gen.kubebuilder.io/version: v0.11.3
->>>>>>> 87fb31d1
   creationTimestamp: null
   name: cronjobs.batch.tutorial.kubebuilder.io
 spec:
@@ -2832,7 +2828,6 @@
                                                   - kind
                                                   - name
                                                   type: object
-                                                  x-kubernetes-map-type: atomic
                                                 resources:
                                                   properties:
                                                     claims:
@@ -6188,7 +6183,6 @@
                                                   - kind
                                                   - name
                                                   type: object
-                                                  x-kubernetes-map-type: atomic
                                                 resources:
                                                   properties:
                                                     claims:
