
# Image URL to use all building/pushing image targets
IMG ?= controller:latest
# ENVTEST_K8S_VERSION refers to the version of kubebuilder assets to be downloaded by envtest binary.
<<<<<<< HEAD
ENVTEST_K8S_VERSION = 1.26.1
=======
ENVTEST_K8S_VERSION = 1.27.1
>>>>>>> 3a3d1d95

# Get the currently used golang install path (in GOPATH/bin, unless GOBIN is set)
ifeq (,$(shell go env GOBIN))
GOBIN=$(shell go env GOPATH)/bin
else
GOBIN=$(shell go env GOBIN)
endif

# Setting SHELL to bash allows bash commands to be executed by recipes.
# Options are set to exit when a recipe line exits non-zero or a piped command fails.
SHELL = /usr/bin/env bash -o pipefail
.SHELLFLAGS = -ec

.PHONY: all
all: build

##@ General

# The help target prints out all targets with their descriptions organized
# beneath their categories. The categories are represented by '##@' and the
# target descriptions by '##'. The awk commands is responsible for reading the
# entire set of makefiles included in this invocation, looking for lines of the
# file as xyz: ## something, and then pretty-format the target and help. Then,
# if there's a line with ##@ something, that gets pretty-printed as a category.
# More info on the usage of ANSI control characters for terminal formatting:
# https://en.wikipedia.org/wiki/ANSI_escape_code#SGR_parameters
# More info on the awk command:
# http://linuxcommand.org/lc3_adv_awk.php

.PHONY: help
help: ## Display this help.
	@awk 'BEGIN {FS = ":.*##"; printf "\nUsage:\n  make \033[36m<target>\033[0m\n"} /^[a-zA-Z_0-9-]+:.*?##/ { printf "  \033[36m%-15s\033[0m %s\n", $$1, $$2 } /^##@/ { printf "\n\033[1m%s\033[0m\n", substr($$0, 5) } ' $(MAKEFILE_LIST)

##@ Development

.PHONY: manifests
manifests: controller-gen ## Generate WebhookConfiguration, ClusterRole and CustomResourceDefinition objects.
    # Note that the option maxDescLen=0 was added in the default scaffold in order to sort out the issue
    # Too long: must have at most 262144 bytes. By using kubectl apply to create / update resources an annotation
    # is created by K8s API to store the latest version of the resource ( kubectl.kubernetes.io/last-applied-configuration).
    # However, it has a size limit and if the CRD is too big with so many long descriptions as this one it will cause the failure.
	$(CONTROLLER_GEN) rbac:roleName=manager-role crd:maxDescLen=0 webhook paths="./..." output:crd:artifacts:config=config/crd/bases

.PHONY: generate
generate: controller-gen ## Generate code containing DeepCopy, DeepCopyInto, and DeepCopyObject method implementations.
	$(CONTROLLER_GEN) object:headerFile="hack/boilerplate.go.txt" paths="./..."

.PHONY: fmt
fmt: ## Run go fmt against code.
	go fmt ./...

.PHONY: vet
vet: ## Run go vet against code.
	go vet ./...

.PHONY: test
test: manifests generate fmt vet envtest ## Run tests.
	KUBEBUILDER_ASSETS="$(shell $(ENVTEST) use $(ENVTEST_K8S_VERSION) --bin-dir $(LOCALBIN) -p path)" go test ./... -coverprofile cover.out

##@ Build

.PHONY: build
build: manifests generate fmt vet ## Build manager binary.
	go build -o bin/manager cmd/main.go

.PHONY: run
run: manifests generate fmt vet ## Run a controller from your host.
	go run ./cmd/main.go

# If you wish built the manager image targeting other platforms you can use the --platform flag.
# (i.e. docker build --platform linux/arm64 ). However, you must enable docker buildKit for it.
# More info: https://docs.docker.com/develop/develop-images/build_enhancements/
.PHONY: docker-build
docker-build: test ## Build docker image with the manager.
	docker build -t ${IMG} .

.PHONY: docker-push
docker-push: ## Push docker image with the manager.
	docker push ${IMG}

# PLATFORMS defines the target platforms for  the manager image be build to provide support to multiple
# architectures. (i.e. make docker-buildx IMG=myregistry/mypoperator:0.0.1). To use this option you need to:
# - able to use docker buildx . More info: https://docs.docker.com/build/buildx/
# - have enable BuildKit, More info: https://docs.docker.com/develop/develop-images/build_enhancements/
# - be able to push the image for your registry (i.e. if you do not inform a valid value via IMG=<myregistry/image:<tag>> then the export will fail)
# To properly provided solutions that supports more than one platform you should use this option.
PLATFORMS ?= linux/arm64,linux/amd64,linux/s390x,linux/ppc64le
.PHONY: docker-buildx
docker-buildx: test ## Build and push docker image for the manager for cross-platform support
	# copy existing Dockerfile and insert --platform=${BUILDPLATFORM} into Dockerfile.cross, and preserve the original Dockerfile
	sed -e '1 s/\(^FROM\)/FROM --platform=\$$\{BUILDPLATFORM\}/; t' -e ' 1,// s//FROM --platform=\$$\{BUILDPLATFORM\}/' Dockerfile > Dockerfile.cross
	- docker buildx create --name project-v3-builder
	docker buildx use project-v3-builder
	- docker buildx build --push --platform=$(PLATFORMS) --tag ${IMG} -f Dockerfile.cross .
	- docker buildx rm project-v3-builder
	rm Dockerfile.cross

##@ Deployment

ifndef ignore-not-found
  ignore-not-found = false
endif

.PHONY: install
install: manifests kustomize ## Install CRDs into the K8s cluster specified in ~/.kube/config.
	$(KUSTOMIZE) build config/crd | kubectl apply -f -

.PHONY: uninstall
uninstall: manifests kustomize ## Uninstall CRDs from the K8s cluster specified in ~/.kube/config. Call with ignore-not-found=true to ignore resource not found errors during deletion.
	$(KUSTOMIZE) build config/crd | kubectl delete --ignore-not-found=$(ignore-not-found) -f -

.PHONY: deploy
deploy: manifests kustomize ## Deploy controller to the K8s cluster specified in ~/.kube/config.
	cd config/manager && $(KUSTOMIZE) edit set image controller=${IMG}
	$(KUSTOMIZE) build config/default | kubectl apply -f -

.PHONY: undeploy
undeploy: ## Undeploy controller from the K8s cluster specified in ~/.kube/config. Call with ignore-not-found=true to ignore resource not found errors during deletion.
	$(KUSTOMIZE) build config/default | kubectl delete --ignore-not-found=$(ignore-not-found) -f -

##@ Build Dependencies

## Location to install dependencies to
LOCALBIN ?= $(shell pwd)/bin
$(LOCALBIN):
	mkdir -p $(LOCALBIN)

## Tool Binaries
KUSTOMIZE ?= $(LOCALBIN)/kustomize
CONTROLLER_GEN ?= $(LOCALBIN)/controller-gen
ENVTEST ?= $(LOCALBIN)/setup-envtest

## Tool Versions
KUSTOMIZE_VERSION ?= v5.0.0
<<<<<<< HEAD
CONTROLLER_TOOLS_VERSION ?= v0.11.3
=======
CONTROLLER_TOOLS_VERSION ?= v0.12.0
>>>>>>> 3a3d1d95

KUSTOMIZE_INSTALL_SCRIPT ?= "https://raw.githubusercontent.com/kubernetes-sigs/kustomize/master/hack/install_kustomize.sh"
.PHONY: kustomize
kustomize: $(KUSTOMIZE) ## Download kustomize locally if necessary. If wrong version is installed, it will be removed before downloading.
$(KUSTOMIZE): $(LOCALBIN)
	@if test -x $(LOCALBIN)/kustomize && ! $(LOCALBIN)/kustomize version | grep -q $(KUSTOMIZE_VERSION); then \
		echo "$(LOCALBIN)/kustomize version is not expected $(KUSTOMIZE_VERSION). Removing it before installing."; \
		rm -rf $(LOCALBIN)/kustomize; \
	fi
	test -s $(LOCALBIN)/kustomize || { curl -Ss $(KUSTOMIZE_INSTALL_SCRIPT) --output install_kustomize.sh && bash install_kustomize.sh $(subst v,,$(KUSTOMIZE_VERSION)) $(LOCALBIN); rm install_kustomize.sh; }

.PHONY: controller-gen
controller-gen: $(CONTROLLER_GEN) ## Download controller-gen locally if necessary. If wrong version is installed, it will be overwritten.
$(CONTROLLER_GEN): $(LOCALBIN)
	test -s $(LOCALBIN)/controller-gen && $(LOCALBIN)/controller-gen --version | grep -q $(CONTROLLER_TOOLS_VERSION) || \
	GOBIN=$(LOCALBIN) go install sigs.k8s.io/controller-tools/cmd/controller-gen@$(CONTROLLER_TOOLS_VERSION)

.PHONY: envtest
envtest: $(ENVTEST) ## Download envtest-setup locally if necessary.
$(ENVTEST): $(LOCALBIN)
	test -s $(LOCALBIN)/setup-envtest || GOBIN=$(LOCALBIN) go install sigs.k8s.io/controller-runtime/tools/setup-envtest@latest<|MERGE_RESOLUTION|>--- conflicted
+++ resolved
@@ -2,11 +2,7 @@
 # Image URL to use all building/pushing image targets
 IMG ?= controller:latest
 # ENVTEST_K8S_VERSION refers to the version of kubebuilder assets to be downloaded by envtest binary.
-<<<<<<< HEAD
-ENVTEST_K8S_VERSION = 1.26.1
-=======
 ENVTEST_K8S_VERSION = 1.27.1
->>>>>>> 3a3d1d95
 
 # Get the currently used golang install path (in GOPATH/bin, unless GOBIN is set)
 ifeq (,$(shell go env GOBIN))
@@ -141,11 +137,7 @@
 
 ## Tool Versions
 KUSTOMIZE_VERSION ?= v5.0.0
-<<<<<<< HEAD
-CONTROLLER_TOOLS_VERSION ?= v0.11.3
-=======
 CONTROLLER_TOOLS_VERSION ?= v0.12.0
->>>>>>> 3a3d1d95
 
 KUSTOMIZE_INSTALL_SCRIPT ?= "https://raw.githubusercontent.com/kubernetes-sigs/kustomize/master/hack/install_kustomize.sh"
 .PHONY: kustomize
