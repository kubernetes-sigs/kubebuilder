--- conflicted
+++ resolved
@@ -4,13 +4,6 @@
 在继续后续操作之前要确保你了解[Kubebuilder v1 版本和 v2 版本之间的不同](./v1vsv2.md)。
 
 请确保你根据[安装指导](/quick-start.md#installation)安装了迁移所需的组件。
-
-<<<<<<< HEAD
-=======
-Let's take as example an V1 project and migrate it to Kubebuilder
-v2. At the end, we should have something that looks like the
-[example v2 project][v2-project].
->>>>>>> 36124ae2
 
 迁移 v1 项目的推荐方法是创建一个新的 v2 项目，然后将 API 和 reconciliation 代码拷贝过来。
 这种转换就像一个原生的 v2 项目。然后，在某些情况下，是可以进行就地升级的（比如，复用 v1 项目
