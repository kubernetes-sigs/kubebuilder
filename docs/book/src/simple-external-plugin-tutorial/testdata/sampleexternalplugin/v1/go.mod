module v1

go 1.20

require (
	github.com/spf13/pflag v1.0.5
<<<<<<< HEAD
	sigs.k8s.io/kubebuilder/v3 v3.7.0
)

require (
	github.com/gobuffalo/flect v0.2.5 // indirect
	github.com/spf13/afero v1.6.0 // indirect
	golang.org/x/mod v0.6.0-dev.0.20220106191415-9b9b3d81d5e3 // indirect
	golang.org/x/sys v0.0.0-20220319134239-a9b59b0215f8 // indirect
	golang.org/x/text v0.3.7 // indirect
	golang.org/x/tools v0.1.10 // indirect
	golang.org/x/xerrors v0.0.0-20200804184101-5ec99f83aff1 // indirect
=======
	sigs.k8s.io/kubebuilder/v3 v3.10.0
)

require (
	github.com/gobuffalo/flect v1.0.2 // indirect
	github.com/spf13/afero v1.9.5 // indirect
	golang.org/x/mod v0.10.0 // indirect
	golang.org/x/sys v0.7.0 // indirect
	golang.org/x/text v0.9.0 // indirect
	golang.org/x/tools v0.8.0 // indirect
>>>>>>> 3a3d1d95
)<|MERGE_RESOLUTION|>--- conflicted
+++ resolved
@@ -4,19 +4,6 @@
 
 require (
 	github.com/spf13/pflag v1.0.5
-<<<<<<< HEAD
-	sigs.k8s.io/kubebuilder/v3 v3.7.0
-)
-
-require (
-	github.com/gobuffalo/flect v0.2.5 // indirect
-	github.com/spf13/afero v1.6.0 // indirect
-	golang.org/x/mod v0.6.0-dev.0.20220106191415-9b9b3d81d5e3 // indirect
-	golang.org/x/sys v0.0.0-20220319134239-a9b59b0215f8 // indirect
-	golang.org/x/text v0.3.7 // indirect
-	golang.org/x/tools v0.1.10 // indirect
-	golang.org/x/xerrors v0.0.0-20200804184101-5ec99f83aff1 // indirect
-=======
 	sigs.k8s.io/kubebuilder/v3 v3.10.0
 )
 
@@ -27,5 +14,4 @@
 	golang.org/x/sys v0.7.0 // indirect
 	golang.org/x/text v0.9.0 // indirect
 	golang.org/x/tools v0.8.0 // indirect
->>>>>>> 3a3d1d95
 )