# Metrics

By default, controller-runtime builds a global Prometheus registry and
publishes [a collection of performance metrics](/reference/metrics-reference.md) for each controller.


<aside class="note warning">
<h1>IMPORTANT: If you are using `kube-rbac-proxy`</h1>

Please stop using the image `gcr.io/kubebuilder/kube-rbac-proxy` as soon as possible.
Your projects will be affected and may fail to work if the image cannot be pulled.
<<<<<<< HEAD

**Images provided under `gcr.io/kubebuilder/` will be unavailable from early 2025.**

- **Projects initialized with Kubebuilder versions `v3.14` or lower** utilize [kube-rbac-proxy](https://github.com/brancz/kube-rbac-proxy) to protect the metrics endpoint.
In this case, you might want to upgrade your project to the latest release or ensure that you have applied the same or similar code changes.

- **However, projects initialized with Kubebuilder versions `v4.1.0` or higher** have similar protection using `authn/authz`
enabled by default via Controller-Runtime's feature [WithAuthenticationAndAuthorization](https://pkg.go.dev/sigs.k8s.io/controller-runtime@v0.18.4/pkg/metrics/filters#WithAuthenticationAndAuthorization).

If you want to continue using [kube-rbac-proxy](https://github.com/brancz/kube-rbac-proxy) then you MUST change
your project to use the image from another source.

=======

**Images provided under `gcr.io/kubebuilder/` will be unavailable from early 2025.**

- **Projects initialized with Kubebuilder versions `v3.14` or lower** utilize [kube-rbac-proxy](https://github.com/brancz/kube-rbac-proxy) to protect the metrics endpoint.
In this case, you might want to upgrade your project to the latest release or ensure that you have applied the same or similar code changes.

- **However, projects initialized with Kubebuilder versions `v4.1.0` or higher** have similar protection using `authn/authz`
enabled by default via Controller-Runtime's feature [WithAuthenticationAndAuthorization](https://pkg.go.dev/sigs.k8s.io/controller-runtime@v0.18.4/pkg/metrics/filters#WithAuthenticationAndAuthorization).

If you want to continue using [kube-rbac-proxy](https://github.com/brancz/kube-rbac-proxy) then you MUST change
your project to use the image from another source.

>>>>>>> f7f8bbe1
> For further information, see: [kubebuilder/discussions/3907](https://github.com/kubernetes-sigs/kubebuilder/discussions/3907)

</aside>


## Metrics Configuration

By looking at the file `config/default/kustomization.yaml` you can
check the metrics are exposed by default:

```yaml
# [METRICS] Expose the controller manager metrics service.
- metrics_service.yaml
```

```yaml
patches:
   # [METRICS] The following patch will enable the metrics endpoint using HTTPS and the port :8443.
   # More info: https://book.kubebuilder.io/reference/metrics
   - path: manager_metrics_patch.yaml
     target:
        kind: Deployment
```

Then, you can check in the `cmd/main.go` where metrics server
is configured:

```go
// Metrics endpoint is enabled in 'config/default/kustomization.yaml'. The Metrics options configure the server.
// For more info: https://pkg.go.dev/sigs.k8s.io/controller-runtime/pkg/metrics/server
Metrics: metricsserver.Options{
   ...
},
```

## Metrics Protection

Unprotected metrics endpoints can expose valuable data to unauthorized users,
such as system performance, application behavior, and potentially confidential
operational metrics. This exposure can lead to security vulnerabilities
where an attacker could gain insights into the system's operation
and exploit weaknesses.

### By using authn/authz (Enabled by default)

To mitigate these risks, Kubebuilder projects utilize authentication (authn) and authorization (authz) to protect the
metrics endpoint. This approach ensures that only authorized users and service accounts can access sensitive metrics
data, enhancing the overall security of the system.

In the past, the [kube-rbac-proxy](https://github.com/brancz/kube-rbac-proxy) was employed to provide this protection.
However, its usage has been discontinued in recent versions. Since the release of `v4.1.0`, projects have had the
metrics endpoint enabled and protected by default using the [WithAuthenticationAndAuthorization](https://pkg.go.dev/sigs.k8s.io/controller-runtime/pkg/metrics/server)
feature provided by controller-runtime.

Therefore, you will find the following configuration:

- In the `cmd/main.go`:

```go
if secureMetrics {
  ...
  metricsServerOptions.FilterProvider = filters.WithAuthenticationAndAuthorization
}
```

This configuration leverages the FilterProvider to enforce authentication and authorization on the metrics endpoint.
By using this method, you ensure that the endpoint is accessible only to those with the appropriate permissions.

- In the `config/rbac/kustomization.yaml`:

```yaml
# The following RBAC configurations are used to protect
# the metrics endpoint with authn/authz. These configurations
# ensure that only authorized users and service accounts
# can access the metrics endpoint.
- metrics_auth_role.yaml
- metrics_auth_role_binding.yaml
- metrics_reader_role.yaml
```

In this way, only Pods using the `ServiceAccount` token are authorized to read the metrics endpoint. For example:

```ymal
apiVersion: v1
kind: Pod
metadata:
  name: metrics-consumer
  namespace: system
spec:
  # Use the scaffolded service account name to allow authn/authz
  serviceAccountName: controller-manager
  containers:
  - name: metrics-consumer
    image: curlimages/curl:latest
    command: ["/bin/sh"]
    args:
      - "-c"
      - >
        while true;
        do
          # Note here that we are passing the token obtained from the ServiceAccount to curl the metrics endpoint
          curl -s -k -H "Authorization: Bearer $(cat /var/run/secrets/kubernetes.io/serviceaccount/token)"
          https://controller-manager-metrics-service.system.svc.cluster.local:8443/metrics;
          sleep 60;
        done
```

### **(Recommended)** Enabling certificates for Production (Disabled by default)

<aside class="warning">
<h1>Why Is This Not Enabled by Default?</h1>

This option is not enabled by default because it introduces a dependency on CertManager.
To keep the project as lightweight and beginner-friendly as possible, it is disabled by default.

</aside>

<aside class="warning">
<h1>Recommended for Production</h1>

The default scaffold in `cmd/main.go` uses a **controller-runtime feature** to
automatically generate a self-signed certificate to secure the metrics server.
While this is convenient for development and testing, it is **not** recommended
for production.

Those certificates are used to secure the transport layer (TLS).
The token authentication using `authn/authz`, which is enabled by default serves
as the application-level credential. However, for example, when you enable
the integration of your metrics with Prometheus, those certificates can be used
to secure the communication.

</aside>

Projects built with Kubebuilder releases `4.4.0` and above have the logic scaffolded
to enable the usage of certificates managed by [CertManager](https://cert-manager.io/)
for securing the metrics server. Following the steps below, you can configure your
project to use certificates managed by CertManager.

1. **Enable Cert-Manager in `config/default/kustomization.yaml`:**
    - Uncomment the cert-manager resource to include it in your project:

      ```yaml
      - ../certmanager
      ```

2. **Enable the Patch to configure the usage of the certs in the Controller Deployment in `config/default/kustomization.yaml`:**
    - Uncomment the `cert_metrics_manager_patch.yaml` to mount the `serving-cert` secret in the Manager Deployment.

      ```yaml
      # Uncomment the patches line if you enable Metrics and CertManager
      # [METRICS-WITH-CERTS] To enable metrics protected with certManager, uncomment the following line.
      # This patch will protect the metrics with certManager self-signed certs.
      - path: cert_metrics_manager_patch.yaml
        target:
          kind: Deployment
      ```
3. **Enable the CertManager replaces for the Metrics Server certificates in `config/default/kustomization.yaml`:**
    - Uncomment the replacements block bellow. It is required to properly set the DNS names for the certificates configured under `config/certmanager`.

      ```yaml
      # [CERTMANAGER] To enable cert-manager, uncomment all sections with 'CERTMANAGER' prefix.
      # Uncomment the following replacements to add the cert-manager CA injection annotations
      #replacements:
      # - source: # Uncomment the following block to enable certificates for metrics
      #     kind: Service
      #     version: v1
      #     name: controller-manager-metrics-service
      #     fieldPath: metadata.name
      #   targets:
      #     - select:
      #         kind: Certificate
      #         group: cert-manager.io
      #         version: v1
      #         name: metrics-certs
      #       fieldPaths:
      #         - spec.dnsNames.0
      #         - spec.dnsNames.1
      #       options:
      #         delimiter: '.'
      #         index: 0
      #         create: true
      #
      # - source:
      #     kind: Service
      #     version: v1
      #     name: controller-manager-metrics-service
      #     fieldPath: metadata.namespace
      #   targets:
      #     - select:
      #         kind: Certificate
      #         group: cert-manager.io
      #         version: v1
      #         name: metrics-certs
      #       fieldPaths:
      #         - spec.dnsNames.0
      #         - spec.dnsNames.1
      #       options:
      #         delimiter: '.'
      #         index: 1
      #         create: true
      #
      ```

4. **Enable the Patch for the `ServiceMonitor` to Use the Cert-Manager-Managed Secret `config/prometheus/kustomization.yaml`:**
    - Add or uncomment the `ServiceMonitor` patch to securely reference the cert-manager-managed secret, replacing insecure configurations with secure certificate verification:

      ```yaml
      # [PROMETHEUS-WITH-CERTS] The following patch configures the ServiceMonitor in ../prometheus
      # to securely reference certificates created and managed by cert-manager.
      # Additionally, ensure that you uncomment the [METRICS WITH CERTMANAGER] patch under config/default/kustomization.yaml
      # to mount the "metrics-server-cert" secret in the Manager Deployment.
      patches:
        - path: monitor_tls_patch.yaml
          target:
            kind: ServiceMonitor
      ```

    > **NOTE** that the `ServiceMonitor` patch above will ensure that if you enable the Prometheus integration,
    it will securely reference the certificates created and managed by CertManager. But it will **not** enable the
    integration with Prometheus. To enable the integration with Prometheus, you need uncomment the `#- ../certmanager`
    in the `config/default/kustomization.yaml`. For more information, see [Exporting Metrics for Prometheus](#exporting-metrics-for-prometheus).

### **(Optional)** By using Network Policy (Disabled by default)

NetworkPolicy acts as a basic firewall for pods within a Kubernetes cluster, controlling traffic
flow at the IP address or port level. However, it doesn't handle `authn/authz`.

Uncomment the following line in the `config/default/kustomization.yaml`:

```
# [NETWORK POLICY] Protect the /metrics endpoint and Webhook Server with NetworkPolicy.
# Only Pod(s) running a namespace labeled with 'metrics: enabled' will be able to gather the metrics.
# Only CR(s) which uses webhooks and applied on namespaces labeled 'webhooks: enabled' will be able to work properly.
#- ../network-policy
```

## Exporting Metrics for Prometheus

Follow the steps below to export the metrics using the Prometheus Operator:

1. Install Prometheus and Prometheus Operator.
   We recommend using [kube-prometheus](https://github.com/coreos/kube-prometheus#installing)
   in production if you don't have your own monitoring system.
   If you are just experimenting, you can only install Prometheus and Prometheus Operator.

2. Uncomment the line `- ../prometheus` in the `config/default/kustomization.yaml`.
   It creates the `ServiceMonitor` resource which enables exporting the metrics.

```yaml
# [PROMETHEUS] To enable prometheus monitor, uncomment all sections with 'PROMETHEUS'.
- ../prometheus
```

Note that, when you install your project in the cluster, it will create the
`ServiceMonitor` to export the metrics. To check the ServiceMonitor,
run `kubectl get ServiceMonitor -n <project>-system`. See an example:

```
$ kubectl get ServiceMonitor -n monitor-system
NAME                                         AGE
monitor-controller-manager-metrics-monitor   2m8s
```

<aside class="warning">
<h2>If you are using Prometheus Operator ensure that you have the required
permissions</h2>

If you are using Prometheus Operator, be aware that, by default, its RBAC
rules are only enabled for the `default` and `kube-system namespaces`. See its
guide to know [how to configure kube-prometheus to monitor other namespaces using the `.jsonnet` file](https://github.com/prometheus-operator/kube-prometheus/blob/main/docs/monitoring-other-namespaces.md).

Alternatively, you can give the Prometheus Operator permissions to monitor other namespaces using RBAC. See the Prometheus Operator
[Enable RBAC rules for Prometheus pods](https://github.com/prometheus-operator/prometheus-operator/blob/main/Documentation/user-guides/getting-started.md#enable-rbac-rules-for-prometheus-pods)
documentation to know how to enable the permissions on the namespace where the
`ServiceMonitor` and manager exist.
</aside>

Also, notice that the metrics are exported by default through port `8443`. In this way,
you are able to check the Prometheus metrics in its dashboard. To verify it, search
for the metrics exported from the namespace where the project is running
`{namespace="<project>-system"}`. See an example:

<img width="1680" alt="Screenshot 2019-10-02 at 13 07 13" src="https://user-images.githubusercontent.com/7708031/66042888-a497da80-e515-11e9-9d77-d8a9fc1159a5.png">

## Publishing Additional Metrics

If you wish to publish additional metrics from your controllers, this
can be easily achieved by using the global registry from
`controller-runtime/pkg/metrics`.

One way to achieve this is to declare your collectors as global variables and then register them using `init()` in the controller's package.

For example:

```go
import (
    "github.com/prometheus/client_golang/prometheus"
    "sigs.k8s.io/controller-runtime/pkg/metrics"
)

var (
    goobers = prometheus.NewCounter(
        prometheus.CounterOpts{
            Name: "goobers_total",
            Help: "Number of goobers proccessed",
        },
    )
    gooberFailures = prometheus.NewCounter(
        prometheus.CounterOpts{
            Name: "goober_failures_total",
            Help: "Number of failed goobers",
        },
    )
)

func init() {
    // Register custom metrics with the global prometheus registry
    metrics.Registry.MustRegister(goobers, gooberFailures)
}
```

You may then record metrics to those collectors from any part of your
reconcile loop. These metrics can be evaluated from anywhere in the operator code.

<aside class="note">
<h1>Enabling metrics in Prometheus UI</h1>

In order to publish metrics and view them on the Prometheus UI, the Prometheus instance would have to be configured to select the Service Monitor instance based on its labels.

</aside>

Those metrics will be available for prometheus or
other openmetrics systems to scrape.

![Screen Shot 2021-06-14 at 10 15 59 AM](https://user-images.githubusercontent.com/37827279/121932262-8843cd80-ccf9-11eb-9c8e-98d0eda80169.png)

<aside class="note">
<h1>Controller-Runtime Auth/Authz Feature Current Known Limitations and Considerations</h1>

Some known limitations and considerations have been identified. The settings for `cache TTL`, `anonymous access`, and
`timeouts` are currently hardcoded, which may lead to performance and security concerns due to the inability to
fine-tune these parameters. Additionally, the current implementation lacks support for configurations like
`alwaysAllow` for critical paths (e.g., `/healthz`) and `alwaysAllowGroups` (e.g., `system:masters`), potentially
causing operational challenges. Furthermore, the system heavily relies on stable connectivity to the `kube-apiserver`,
making it vulnerable to metrics outages during network instability. This can result in the loss of crucial metrics data,
particularly during critical periods when monitoring and diagnosing issues in real-time is essential.

An [issue](https://github.com/kubernetes-sigs/controller-runtime/issues/2781) has been opened to
enhance the controller-runtime and address these considerations.
</aside><|MERGE_RESOLUTION|>--- conflicted
+++ resolved
@@ -9,7 +9,6 @@
 
 Please stop using the image `gcr.io/kubebuilder/kube-rbac-proxy` as soon as possible.
 Your projects will be affected and may fail to work if the image cannot be pulled.
-<<<<<<< HEAD
 
 **Images provided under `gcr.io/kubebuilder/` will be unavailable from early 2025.**
 
@@ -22,20 +21,6 @@
 If you want to continue using [kube-rbac-proxy](https://github.com/brancz/kube-rbac-proxy) then you MUST change
 your project to use the image from another source.
 
-=======
-
-**Images provided under `gcr.io/kubebuilder/` will be unavailable from early 2025.**
-
-- **Projects initialized with Kubebuilder versions `v3.14` or lower** utilize [kube-rbac-proxy](https://github.com/brancz/kube-rbac-proxy) to protect the metrics endpoint.
-In this case, you might want to upgrade your project to the latest release or ensure that you have applied the same or similar code changes.
-
-- **However, projects initialized with Kubebuilder versions `v4.1.0` or higher** have similar protection using `authn/authz`
-enabled by default via Controller-Runtime's feature [WithAuthenticationAndAuthorization](https://pkg.go.dev/sigs.k8s.io/controller-runtime@v0.18.4/pkg/metrics/filters#WithAuthenticationAndAuthorization).
-
-If you want to continue using [kube-rbac-proxy](https://github.com/brancz/kube-rbac-proxy) then you MUST change
-your project to use the image from another source.
-
->>>>>>> f7f8bbe1
 > For further information, see: [kubebuilder/discussions/3907](https://github.com/kubernetes-sigs/kubebuilder/discussions/3907)
 
 </aside>
