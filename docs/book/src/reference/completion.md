# Enabling shell autocompletion
The Kubebuilder completion script can be generated with the command `kubebuilder completion [bash|fish|powershell|zsh]`. 
Note that sourcing the completion script in your shell enables Kubebuilder autocompletion. 

<aside class="note">
<h1>Prerequisites for Bash</h1>

The completion Bash script depends on [bash-completion](https://github.com/scop/bash-completion), which means that you have to install this software first (you can test if you have bash-completion already installed). Also, ensure that your Bash version is 4.1+. 

</aside>


- Once installed, go ahead and add the path `/usr/local/bin/bash` in the  `/etc/shells`.

    `echo “/usr/local/bin/bash” > /etc/shells`

- Make sure to use installed shell by current user.

    `chsh -s /usr/local/bin/bash`

- Add following content in /.bash_profile or ~/.bashrc

```
# kubebuilder autocompletion
if [ -f /usr/local/share/bash-completion/bash_completion ]; then
. /usr/local/share/bash-completion/bash_completion
fi
. <(kubebuilder completion bash)
```
- Restart terminal for the changes to be reflected.

<aside class="note">
<h1>Zsh</h1>

Follow a similar protocol for `zsh` completion.

<<<<<<< HEAD
=======
</aside>

<aside class="note">
<h1>Fish</h1>

source (kubebuilder completion fish | psub)

>>>>>>> 3a3d1d95
</aside><|MERGE_RESOLUTION|>--- conflicted
+++ resolved
@@ -34,8 +34,6 @@
 
 Follow a similar protocol for `zsh` completion.
 
-<<<<<<< HEAD
-=======
 </aside>
 
 <aside class="note">
@@ -43,5 +41,4 @@
 
 source (kubebuilder completion fish | psub)
 
->>>>>>> 3a3d1d95
 </aside>