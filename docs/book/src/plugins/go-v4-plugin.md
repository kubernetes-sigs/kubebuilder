<<<<<<< HEAD
# [Default Scaffold] go/v4 (go.kubebuilder.io/v4) 

Kubebuilder will scaffold using the `go/v4` plugin only if specified when initializing the project. 
This plugin is a composition of the plugins ` kustomize.common.kubebuilder.io/v2` and `base.go.kubebuilder.io/v4`. 
=======
# go/v4 (go.kubebuilder.io/v4)

Kubebuilder will scaffold using the `go/v4` plugin only if specified when initializing the project. 
This plugin is a composition of the plugins ` kustomize.common.kubebuilder.io/v2-alpha` and `base.go.kubebuilder.io/v4`. 
>>>>>>> 918af6d5
It scaffolds a project template that helps in constructing sets of [controllers][controller-runtime]. 

It scaffolds boilerplate code to create and design controllers. 
Note that by following the [quickstart][quickstart] you will be using this plugin.
<aside class="note">

<h1>Examples</h1>

You can check samples using this plugin by looking at the `project-v4-<options>` projects 
under the [testdata][testdata] directory on the root directory of the Kubebuilder project.

</aside>

## When to use it ?

<<<<<<< HEAD
If you are looking to scaffold Golang projects to develop projects using [controllers][controller-runtime]
=======
- If you are looking to scaffold Golang projects to develop projects using [controllers][controller-runtime]
- If you are looking to experiment with the future default scaffold that will be provided by Kubebuilder CLI
- If your local environment is Apple Silicon (`darwin/arm64`)
- If you are looking to use [kubernetes-sigs/kustomize][kustomize] v5
- If you are looking to have your project update with the latest version available
- if you are not targeting k8s versions < `1.16` and `1.20` if you are using webhooks
- If you are looking to work on with scaffolds which are compatible with k8s `1.25+`
- If you are looking for the new layout following the [Standard Go Project Layout][standard-go-project] where 
the "api(s)" are scaffold under the `api` directory, "controller(s)" under `internal`, and the `main.go` under `cmd`
>>>>>>> 918af6d5

<aside class="note">

<h1>Migration from `go/v3`</h1>

If you have a project created with `go/v3` (default layout since `28 Apr 2021` and Kubebuilder release version `3.0.0`) to `go/v4` then,
see the migration guide [Migration from go/v3 to go/v4](./../migration/migration_guide_gov3_to_gov4.md)

</aside>

## How to use it ?

To create a new project with the `go/v4` plugin the following command can be used:

```sh
kubebuilder init --domain tutorial.kubebuilder.io --repo tutorial.kubebuilder.io/project --plugins=go/v4
```

## Subcommands supported by the plugin

-  Init -  `kubebuilder init [OPTIONS]`
-  Edit -  `kubebuilder edit [OPTIONS]`
-  Create API -  `kubebuilder create api [OPTIONS]`
-  Create Webhook - `kubebuilder create webhook [OPTIONS]`

## Further resources

- To see the composition of plugins, you can check the source code for the Kubebuilder [main.go][plugins-main].
<<<<<<< HEAD
- Check the code implementation of the [base Golang plugin `base.go.kubebuilder.io/v4`][v4-plugin].
=======
- Check the code implementation of the [base Golang plugin `base.go.kubebuilder.io/v3`][v3-plugin].
>>>>>>> 918af6d5
- Check the code implementation of the [Kustomize/v2 plugin][kustomize-plugin].
- Check [controller-runtime][controller-runtime] to know more about controllers.

[controller-runtime]: https://github.com/kubernetes-sigs/controller-runtime
[quickstart]: ../quick-start.md
[testdata]: https://github.com/kubernetes-sigs/kubebuilder/tree/master/testdata
[plugins-main]: https://github.com/kubernetes-sigs/kubebuilder/blob/master/cmd/main.go
[kustomize-plugin]: ../plugins/kustomize-v2.md
[kustomize]: https://github.com/kubernetes-sigs/kustomize
<<<<<<< HEAD
[standard-go-project]: https://github.com/golang-standards/project-layout
[v4-plugin]: https://github.com/kubernetes-sigs/kubebuilder/tree/master/pkg/plugins/golang/v4
=======
[standard-go-project]: https://github.com/golang-standards/project-layout
>>>>>>> 918af6d5
<|MERGE_RESOLUTION|>--- conflicted
+++ resolved
@@ -1,14 +1,8 @@
-<<<<<<< HEAD
 # [Default Scaffold] go/v4 (go.kubebuilder.io/v4) 
 
 Kubebuilder will scaffold using the `go/v4` plugin only if specified when initializing the project. 
 This plugin is a composition of the plugins ` kustomize.common.kubebuilder.io/v2` and `base.go.kubebuilder.io/v4`. 
-=======
-# go/v4 (go.kubebuilder.io/v4)
 
-Kubebuilder will scaffold using the `go/v4` plugin only if specified when initializing the project. 
-This plugin is a composition of the plugins ` kustomize.common.kubebuilder.io/v2-alpha` and `base.go.kubebuilder.io/v4`. 
->>>>>>> 918af6d5
 It scaffolds a project template that helps in constructing sets of [controllers][controller-runtime]. 
 
 It scaffolds boilerplate code to create and design controllers. 
@@ -24,19 +18,7 @@
 
 ## When to use it ?
 
-<<<<<<< HEAD
 If you are looking to scaffold Golang projects to develop projects using [controllers][controller-runtime]
-=======
-- If you are looking to scaffold Golang projects to develop projects using [controllers][controller-runtime]
-- If you are looking to experiment with the future default scaffold that will be provided by Kubebuilder CLI
-- If your local environment is Apple Silicon (`darwin/arm64`)
-- If you are looking to use [kubernetes-sigs/kustomize][kustomize] v5
-- If you are looking to have your project update with the latest version available
-- if you are not targeting k8s versions < `1.16` and `1.20` if you are using webhooks
-- If you are looking to work on with scaffolds which are compatible with k8s `1.25+`
-- If you are looking for the new layout following the [Standard Go Project Layout][standard-go-project] where 
-the "api(s)" are scaffold under the `api` directory, "controller(s)" under `internal`, and the `main.go` under `cmd`
->>>>>>> 918af6d5
 
 <aside class="note">
 
@@ -65,11 +47,7 @@
 ## Further resources
 
 - To see the composition of plugins, you can check the source code for the Kubebuilder [main.go][plugins-main].
-<<<<<<< HEAD
 - Check the code implementation of the [base Golang plugin `base.go.kubebuilder.io/v4`][v4-plugin].
-=======
-- Check the code implementation of the [base Golang plugin `base.go.kubebuilder.io/v3`][v3-plugin].
->>>>>>> 918af6d5
 - Check the code implementation of the [Kustomize/v2 plugin][kustomize-plugin].
 - Check [controller-runtime][controller-runtime] to know more about controllers.
 
@@ -79,9 +57,5 @@
 [plugins-main]: https://github.com/kubernetes-sigs/kubebuilder/blob/master/cmd/main.go
 [kustomize-plugin]: ../plugins/kustomize-v2.md
 [kustomize]: https://github.com/kubernetes-sigs/kustomize
-<<<<<<< HEAD
 [standard-go-project]: https://github.com/golang-standards/project-layout
 [v4-plugin]: https://github.com/kubernetes-sigs/kubebuilder/tree/master/pkg/plugins/golang/v4
-=======
-[standard-go-project]: https://github.com/golang-standards/project-layout
->>>>>>> 918af6d5
