--- conflicted
+++ resolved
@@ -44,6 +44,7 @@
 
 </aside> 
 
+
 ## When to use it ?
 
 If you are looking to scaffold the kustomize configuration manifests for your own language plugin 
@@ -52,11 +53,7 @@
 
 If you are looking to define that your language plugin should use kustomize use the [Bundle Plugin][bundle]
 to specify that your language plugin is a composition with your plugin responsible for scaffold
-<<<<<<< HEAD
-all that is language specific and kustomize for its configuration, see:
-=======
 all that is language specific and kustomize for its configuration, see: 
->>>>>>> 87fb31d1
 
 ```go
 	// Bundle plugin which built the golang projects scaffold by Kubebuilder go/v3
