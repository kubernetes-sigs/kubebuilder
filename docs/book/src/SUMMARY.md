--- conflicted
+++ resolved
@@ -5,8 +5,6 @@
 [Quick Start](./quick-start.md)
 
 [Architecture](./architecture.md)
-
-[FAQ](./faq.md)
 
 ---
 
@@ -134,11 +132,8 @@
 
 ---
 
-<<<<<<< HEAD
-=======
 [FAQ](./faq.md)
 
->>>>>>> 26f605e8
 [Appendix: The TODO Landing Page](./TODO.md)
 
 [plugins]: ./plugins/plugins.md