--- conflicted
+++ resolved
@@ -123,13 +123,8 @@
       - [grafana/v1-alpha](./plugins/grafana-v1-alpha.md)
       - [deploy-image/v1-alpha](./plugins/deploy-image-plugin-v1-alpha.md)
     - [To be extended for others tools](./plugins/to-be-extended.md)
-<<<<<<< HEAD
-      - [kustomize/v1](./plugins/kustomize-v1.md)
-      - [kustomize/v2](./plugins/kustomize-v2.md)
-=======
       - [kustomize/v1 (Deprecated)](./plugins/kustomize-v1.md)
       - [kustomize/v2-alpha](./plugins/kustomize-v2-alpha.md)
->>>>>>> 140883cf
   - [Extending the CLI](./plugins/extending-cli.md)
   - [Creating your own plugins](./plugins/creating-plugins.md)
   - [Testing your own plugins](./plugins/testing-plugins.md)
