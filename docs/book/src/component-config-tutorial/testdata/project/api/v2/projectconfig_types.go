--- conflicted
+++ resolved
@@ -49,10 +49,6 @@
 
 	Spec   ProjectConfigSpec   `json:"spec,omitempty"`
 	Status ProjectConfigStatus `json:"status,omitempty"`
-<<<<<<< HEAD
-
-=======
->>>>>>> 87fb31d1
 	// ControllerManagerConfigurationSpec returns the configurations for controllers
 	cfg.ControllerManagerConfigurationSpec `json:",inline"`
 
