--- conflicted
+++ resolved
@@ -46,19 +46,6 @@
 		"Please, check the migration guide to learn how to upgrade your project"
 
 	// Bundle plugin which built the golang projects scaffold by Kubebuilder go/v3
-<<<<<<< HEAD
-	gov3Bundle, _ := plugin.NewBundle(golang.DefaultNameQualifier, plugin.Version{Number: 3},
-		deprecateMessageGoV3Bundle,
-		kustomizecommonv1.Plugin{},
-		golangv3.Plugin{},
-	)
-
-	// Bundle plugin which built the golang projects scaffold by Kubebuilder go/v4 with kustomize alpha-v2
-	gov4Bundle, _ := plugin.NewBundle(golang.DefaultNameQualifier, plugin.Version{Number: 4},
-		"",
-		kustomizecommonv2alpha.Plugin{},
-		golangv4.Plugin{},
-=======
 	gov3Bundle, _ := plugin.NewBundleWithOptions(plugin.WithName(golang.DefaultNameQualifier),
 		plugin.WithVersion(plugin.Version{Number: 3}),
 		plugin.WithDeprecationMessage(deprecateMessageGoV3Bundle),
@@ -69,7 +56,6 @@
 	gov4Bundle, _ := plugin.NewBundleWithOptions(plugin.WithName(golang.DefaultNameQualifier),
 		plugin.WithVersion(plugin.Version{Number: 4}),
 		plugin.WithPlugins(kustomizecommonv2alpha.Plugin{}, golangv4.Plugin{}),
->>>>>>> 3a3d1d95
 	)
 
 	fs := machinery.Filesystem{
