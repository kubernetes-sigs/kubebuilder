--- conflicted
+++ resolved
@@ -21,11 +21,7 @@
         with:
           go-version: "1.19"
       - name: Execute go-apidiff
-<<<<<<< HEAD
-        uses: joelanford/go-apidiff@v0.5.0
-=======
         uses: joelanford/go-apidiff@v0.6.0
->>>>>>> 87fb31d1
         with:
           compare-imports: true
           print-compatible: true
