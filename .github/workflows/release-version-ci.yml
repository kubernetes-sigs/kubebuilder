name: Test GoReleaser and CLI Version

on:
  push:
    paths:
<<<<<<< HEAD
=======
      - 'pkg/**'
>>>>>>> ab8a683b
      - 'cmd/**'
      - 'build/.goreleaser.yml'
      - '.github/workflows/release-version-ci.yml'
  pull_request:
    paths:
<<<<<<< HEAD
=======
      - 'pkg/**'
>>>>>>> ab8a683b
      - 'cmd/**'
      - 'build/.goreleaser.yml'
      - '.github/workflows/release-version-ci.yml'

jobs:
  go-releaser-test:
    runs-on: ubuntu-latest

    steps:
      - name: Checkout code
        uses: actions/checkout@v4
        with:
          fetch-depth: 0

      - name: Set up Go
        uses: actions/setup-go@v5
        with:
          go-version-file: go.mod

      - name: Clean dist directory
        run: rm -rf dist || true

      - name: Create temporary git tag
        run: |
          git tag v4.5.3-rc.1

      - name: Install Syft to generate SBOMs
        run: |
          curl -sSfL https://raw.githubusercontent.com/anchore/syft/main/install.sh | sh -s -- -b $HOME/bin
          echo "$HOME/bin" >> $GITHUB_PATH
          
      - name: Run GoReleaser in mock mode using tag
        uses: goreleaser/goreleaser-action@v6
        with:
          version: v2.7.0
          args: release --skip=publish --clean -f ./build/.goreleaser.yml

      - name: Init project using built kubebuilder binary and check cliVersion
        run: |
          mkdir test-operator && cd test-operator
          go mod init test-operator
          chmod +x ../dist/kubebuilder_linux_amd64_v1/kubebuilder
          ../dist/kubebuilder_linux_amd64_v1/kubebuilder init --domain example.com

          echo "PROJECT file content:"
          cat PROJECT

          echo "Verifying cliVersion value..."
          grep '^cliVersion: 4.5.3-rc.1$' PROJECT<|MERGE_RESOLUTION|>--- conflicted
+++ resolved
@@ -3,19 +3,13 @@
 on:
   push:
     paths:
-<<<<<<< HEAD
-=======
       - 'pkg/**'
->>>>>>> ab8a683b
       - 'cmd/**'
       - 'build/.goreleaser.yml'
       - '.github/workflows/release-version-ci.yml'
   pull_request:
     paths:
-<<<<<<< HEAD
-=======
       - 'pkg/**'
->>>>>>> ab8a683b
       - 'cmd/**'
       - 'build/.goreleaser.yml'
       - '.github/workflows/release-version-ci.yml'
