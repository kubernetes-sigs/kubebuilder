name: release
on:
  push:
    tags:
      - '*'

jobs:
  goreleaser:
    runs-on: ubuntu-latest
    steps:
      - name: Checkout
        uses: actions/checkout@v3
        with:
          fetch-depth: 0
      - name: Fetch all tags
        run: git fetch --force --tags
      - name: Set up Go
        uses: actions/setup-go@v3
        with:
          go-version: '~1.19'
      - name: Run GoReleaser
<<<<<<< HEAD
        uses: goreleaser/goreleaser-action@v3
=======
        uses: goreleaser/goreleaser-action@v4
>>>>>>> 26f605e8
        with:
          version: v1.11.2
          args: release -f ./build/.goreleaser.yml --rm-dist
        env:
          GITHUB_TOKEN: ${{ secrets.GITHUB_TOKEN }}
      - name: Upload assets
        uses: actions/upload-artifact@v3
        with:
          name: kubebuilder
          path: dist/*
          if-no-files-found: error<|MERGE_RESOLUTION|>--- conflicted
+++ resolved
@@ -19,11 +19,7 @@
         with:
           go-version: '~1.19'
       - name: Run GoReleaser
-<<<<<<< HEAD
-        uses: goreleaser/goreleaser-action@v3
-=======
         uses: goreleaser/goreleaser-action@v4
->>>>>>> 26f605e8
         with:
           version: v1.11.2
           args: release -f ./build/.goreleaser.yml --rm-dist
