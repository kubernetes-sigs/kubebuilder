# todo: remove this file when go/v2 be removed
name: Unit tests Legacy (go/v2)

# Trigger the workflow on pull requests and direct pushes to any branch
on:
  push:
  pull_request:

jobs:
  test:
    name: ${{ matrix.os }}
    runs-on: ${{ matrix.os }}
    strategy:
      matrix:
        os:
          - ubuntu-latest
          - macos-latest
    # Pull requests from the same repository won't trigger this checks as they were already triggered by the push
    if: (github.event_name == 'push' || github.event.pull_request.head.repo.full_name != github.repository)
    steps:
      - name: Clone the code
        uses: actions/checkout@v3
      - name: Setup Go
        uses: actions/setup-go@v4
        with:
<<<<<<< HEAD
          # the go/v2 cannot be updated and is scaffold with golang 1.13
          # (version used by its dep version of the controller-runtime)
          # however, we are unable to downgrade the version here
          # because we will face errors
          # So we are keeping the latest version where it works
          # and highlighting that must be fixed
          # Therefore, we probably will deprecate go/v2 soon since we cannot upgrade it
          # to use the versions of controller-runtime > v0.9
          # and controller-tools > v0.6 as k8s > 1.21 then it might not be valid we spend effort on this fix
=======
>>>>>>> 3a3d1d95
          go-version: "1.19"
      # This step is needed as the following one tries to remove
      # kustomize for each test but has no permission to do so
      - name: Remove pre-installed kustomize
        run: sudo rm -f /usr/local/bin/kustomize
      - name: Perform the test
        run: make test-legacy<|MERGE_RESOLUTION|>--- conflicted
+++ resolved
@@ -23,18 +23,6 @@
       - name: Setup Go
         uses: actions/setup-go@v4
         with:
-<<<<<<< HEAD
-          # the go/v2 cannot be updated and is scaffold with golang 1.13
-          # (version used by its dep version of the controller-runtime)
-          # however, we are unable to downgrade the version here
-          # because we will face errors
-          # So we are keeping the latest version where it works
-          # and highlighting that must be fixed
-          # Therefore, we probably will deprecate go/v2 soon since we cannot upgrade it
-          # to use the versions of controller-runtime > v0.9
-          # and controller-tools > v0.6 as k8s > 1.21 then it might not be valid we spend effort on this fix
-=======
->>>>>>> 3a3d1d95
           go-version: "1.19"
       # This step is needed as the following one tries to remove
       # kustomize for each test but has no permission to do so
