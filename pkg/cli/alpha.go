/*
Copyright 2022 The Kubernetes Authors.

Licensed under the Apache License, Version 2.0 (the "License");
you may not use this file except in compliance with the License.
You may obtain a copy of the License at

    http://www.apache.org/licenses/LICENSE-2.0

Unless required by applicable law or agreed to in writing, software
distributed under the License is distributed on an "AS IS" BASIS,
WITHOUT WARRANTIES OR CONDITIONS OF ANY KIND, either express or implied.
See the License for the specific language governing permissions and
limitations under the License.
*/

package cli

import (
	"fmt"
	"strings"

	"github.com/spf13/cobra"
<<<<<<< HEAD
=======
	"sigs.k8s.io/kubebuilder/v3/pkg/cli/alpha"
>>>>>>> 3a3d1d95
)

const (
	alphaCommand = "alpha"
)

var alphaCommands = []*cobra.Command{
	newAlphaCommand(),
<<<<<<< HEAD
=======
	alpha.NewScaffoldCommand(),
>>>>>>> 3a3d1d95
}

func newAlphaCommand() *cobra.Command {
	cmd := &cobra.Command{
		//TODO: If we need to create alpha commands please add a new file for each command
	}
	return cmd
}

func (c *CLI) newAlphaCmd() *cobra.Command {
	alpha := &cobra.Command{
		Use:        alphaCommand,
		SuggestFor: []string{"experimental"},
		Short:      "Alpha-stage subcommands",
		Long: strings.TrimSpace(`
Alpha subcommands are for unstable features.

- Alpha subcommands are exploratory and may be removed without warning.
- No backwards compatibility is provided for any alpha subcommands.
`),
	}
	// TODO: Add alpha commands here if we need to have them
	for i := range alphaCommands {
		alpha.AddCommand(alphaCommands[i])
	}
	return alpha
}

func (c *CLI) addAlphaCmd() {
	if (len(alphaCommands) + len(c.extraAlphaCommands)) > 0 {
		c.cmd.AddCommand(c.newAlphaCmd())
	}
}

func (c *CLI) addExtraAlphaCommands() error {
	// Search for the alpha subcommand
	var alpha *cobra.Command
	for _, subCmd := range c.cmd.Commands() {
		if subCmd.Name() == alphaCommand {
			alpha = subCmd
			break
		}
	}
	if alpha == nil {
		return fmt.Errorf("no %q command found", alphaCommand)
	}

	for _, cmd := range c.extraAlphaCommands {
		for _, subCmd := range alpha.Commands() {
			if cmd.Name() == subCmd.Name() {
				return fmt.Errorf("command %q already exists", fmt.Sprintf("%s %s", alphaCommand, cmd.Name()))
			}
		}
		alpha.AddCommand(cmd)
	}
	return nil
}<|MERGE_RESOLUTION|>--- conflicted
+++ resolved
@@ -21,10 +21,7 @@
 	"strings"
 
 	"github.com/spf13/cobra"
-<<<<<<< HEAD
-=======
 	"sigs.k8s.io/kubebuilder/v3/pkg/cli/alpha"
->>>>>>> 3a3d1d95
 )
 
 const (
@@ -33,10 +30,7 @@
 
 var alphaCommands = []*cobra.Command{
 	newAlphaCommand(),
-<<<<<<< HEAD
-=======
 	alpha.NewScaffoldCommand(),
->>>>>>> 3a3d1d95
 }
 
 func newAlphaCommand() *cobra.Command {
