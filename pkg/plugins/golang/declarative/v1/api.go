--- conflicted
+++ resolved
@@ -33,14 +33,9 @@
 
 const (
 	// kbDeclarativePattern is the sigs.k8s.io/kubebuilder-declarative-pattern version
-<<<<<<< HEAD
-	kbDeclarativePatternForV2   = "v0.0.0-20200522144838-848d48e5b073"
-	kbDeclarativePatternForV3V4 = "18dbaf5fcd851e6adc3f2f8a8facb669a1420797"
-=======
 	kbDeclarativePatternForV2 = "v0.0.0-20200522144838-848d48e5b073"
 	kbDeclarativePatternForV3 = "18dbaf5fcd851e6adc3f2f8a8facb669a1420797"
 	kbDeclarativePatternForV4 = "9a410556b95de526e12acfe0d6f56fd35c0b0135"
->>>>>>> 3a3d1d95
 )
 
 var _ plugin.CreateAPISubcommand = &createAPISubcommand{}
@@ -133,11 +128,7 @@
 	// Ensure that we are pinning sigs.k8s.io/kubebuilder-declarative-pattern version
 	// Just pin an old value for go/v2. It shows fine for now. However, we should improve/change it
 	// if we see that more rules based on the plugins version are required.
-<<<<<<< HEAD
-	kbDeclarativePattern := kbDeclarativePatternForV3V4
-=======
 	kbDeclarativePattern := kbDeclarativePatternForV4
->>>>>>> 3a3d1d95
 	for _, pluginKey := range p.config.GetPluginChain() {
 		if pluginKey == plugin.KeyFor(goPluginV2.Plugin{}) {
 			kbDeclarativePattern = kbDeclarativePatternForV2
