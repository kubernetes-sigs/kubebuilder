--- conflicted
+++ resolved
@@ -34,15 +34,9 @@
 
 const (
 	// ControllerRuntimeVersion is the kubernetes-sigs/controller-runtime version to be used in the project
-<<<<<<< HEAD
-	ControllerRuntimeVersion = "v0.13.1"
-	// ControllerToolsVersion is the kubernetes-sigs/controller-tools version to be used in the project
-	ControllerToolsVersion = "v0.10.0"
-=======
 	ControllerRuntimeVersion = "v0.14.1"
 	// ControllerToolsVersion is the kubernetes-sigs/controller-tools version to be used in the project
 	ControllerToolsVersion = "v0.11.1"
->>>>>>> 26f605e8
 
 	imageName = "controller:latest"
 )
