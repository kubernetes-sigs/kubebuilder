--- conflicted
+++ resolved
@@ -62,11 +62,7 @@
 # Image URL to use all building/pushing image targets
 IMG ?= {{ .Image }}
 # ENVTEST_K8S_VERSION refers to the version of kubebuilder assets to be downloaded by envtest binary.
-<<<<<<< HEAD
-ENVTEST_K8S_VERSION = 1.26.0
-=======
 ENVTEST_K8S_VERSION = 1.26.1
->>>>>>> 87fb31d1
 
 # Get the currently used golang install path (in GOPATH/bin, unless GOBIN is set)
 ifeq (,$(shell go env GOBIN))
@@ -207,11 +203,7 @@
 		echo "$(LOCALBIN)/kustomize version is not expected $(KUSTOMIZE_VERSION). Removing it before installing."; \
 		rm -rf $(LOCALBIN)/kustomize; \
 	fi
-<<<<<<< HEAD
-	test -s $(LOCALBIN)/kustomize || { curl -Ss $(KUSTOMIZE_INSTALL_SCRIPT) | bash -s -- $(subst v,,$(KUSTOMIZE_VERSION)) $(LOCALBIN); }
-=======
 	test -s $(LOCALBIN)/kustomize || { curl -Ss $(KUSTOMIZE_INSTALL_SCRIPT) --output install_kustomize.sh && bash install_kustomize.sh $(subst v,,$(KUSTOMIZE_VERSION)) $(LOCALBIN); rm install_kustomize.sh; }
->>>>>>> 87fb31d1
 
 .PHONY: controller-gen
 controller-gen: $(CONTROLLER_GEN) ## Download controller-gen locally if necessary. If wrong version is installed, it will be overwritten.
