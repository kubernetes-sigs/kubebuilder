/*
Copyright 2022 The Kubernetes Authors.

Licensed under the Apache License, Version 2.0 (the "License");
you may not use this file except in compliance with the License.
You may obtain a copy of the License at

    http://www.apache.org/licenses/LICENSE-2.0

Unless required by applicable law or agreed to in writing, software
distributed under the License is distributed on an "AS IS" BASIS,
WITHOUT WARRANTIES OR CONDITIONS OF ANY KIND, either express or implied.
See the License for the specific language governing permissions and
limitations under the License.
*/

package resource

import (
	"errors"
	"fmt"
	"strings"

	"sigs.k8s.io/kubebuilder/v4/pkg/internal/validation"
)

const (
	versionInternal = "__internal"

	groupRequired   = "group cannot be empty if the domain is empty"
	versionRequired = "version cannot be empty"
	kindRequired    = "kind cannot be empty"
)

// GVK stores the Group - Version - Kind triplet that uniquely identifies a resource.
// In kubebuilder, the k8s fully qualified group is stored as Group and Domain to improve UX.
type GVK struct {
	Group   string `json:"group,omitempty"`
	Domain  string `json:"domain,omitempty"`
	Version string `json:"version"`
	Kind    string `json:"kind"`
}

// Validate checks that the GVK is valid.
func (gvk GVK) Validate() error {
	// Check if the qualified group has a valid DNS1123 subdomain value
	if gvk.QualifiedGroup() == "" {
		return errors.New(groupRequired)
	}
	if err := validation.IsDNS1123Subdomain(gvk.QualifiedGroup()); err != nil {
		// NOTE: IsDNS1123Subdomain returns a slice of strings instead of an error, so no wrapping
		return fmt.Errorf("either Group or Domain is invalid: %s", err)
	}

	// Check if the version follows the valid pattern
	if gvk.Version == "" {
		return errors.New(versionRequired)
	}
	if errs := validation.IsDNS1123Subdomain(gvk.Version); len(errs) > 0 && gvk.Version != versionInternal {
<<<<<<< HEAD
		return fmt.Errorf("Version must respect DNS-1123 (was %s)", gvk.Version)
=======
		return fmt.Errorf("version must respect DNS-1123 (was %q)", gvk.Version)
>>>>>>> 23b74ea8
	}

	// Check if kind has a valid DNS1035 label value
	if gvk.Kind == "" {
		return errors.New(kindRequired)
	}
	if errs := validation.IsDNS1035Label(strings.ToLower(gvk.Kind)); len(errs) != 0 {
		// NOTE: IsDNS1035Label returns a slice of strings instead of an error, so no wrapping
		return fmt.Errorf("invalid Kind: %#v", errs)
	}

	// Require kind to start with an uppercase character
	// NOTE: previous validation already fails for empty strings, gvk.Kind[0] will not panic
	if string(gvk.Kind[0]) == strings.ToLower(string(gvk.Kind[0])) {
		return fmt.Errorf("invalid Kind: must start with an uppercase character")
	}

	return nil
}

// QualifiedGroup returns the fully qualified group name with the available information.
func (gvk GVK) QualifiedGroup() string {
	switch "" {
	case gvk.Domain:
		return gvk.Group
	case gvk.Group:
		return gvk.Domain
	default:
		return fmt.Sprintf("%s.%s", gvk.Group, gvk.Domain)
	}
}

// IsEqualTo compares two GVK objects.
func (gvk GVK) IsEqualTo(other GVK) bool {
	return gvk.Group == other.Group &&
		gvk.Domain == other.Domain &&
		gvk.Version == other.Version &&
		gvk.Kind == other.Kind
}<|MERGE_RESOLUTION|>--- conflicted
+++ resolved
@@ -57,11 +57,7 @@
 		return errors.New(versionRequired)
 	}
 	if errs := validation.IsDNS1123Subdomain(gvk.Version); len(errs) > 0 && gvk.Version != versionInternal {
-<<<<<<< HEAD
-		return fmt.Errorf("Version must respect DNS-1123 (was %s)", gvk.Version)
-=======
 		return fmt.Errorf("version must respect DNS-1123 (was %q)", gvk.Version)
->>>>>>> 23b74ea8
 	}
 
 	// Check if kind has a valid DNS1035 label value
