--- conflicted
+++ resolved
@@ -29,8 +29,6 @@
 
 	supportedProjectVersions []config.Version
 	deprecateWarning         string
-<<<<<<< HEAD
-=======
 }
 
 type BundleOption func(*bundle)
@@ -58,13 +56,10 @@
 		opts.deprecateWarning = msg
 	}
 
->>>>>>> 3a3d1d95
 }
 
 // NewBundle creates a new Bundle with the provided name and version, and that wraps the provided plugins.
 // The list of supported project versions is computed from the provided plugins.
-<<<<<<< HEAD
-=======
 //
 // Deprecated: Use the NewBundle informing the options from now one. Replace its use for as the
 // following example. Example:
@@ -72,7 +67,6 @@
 //	 mylanguagev1Bundle, _ := plugin.NewBundle(plugin.WithName(language.DefaultNameQualifier),
 //	   plugin.WithVersion(plugin.Version{Number: 1}),
 //		  plugin.WithPlugins(kustomizecommonv1.Plugin{}, mylanguagev1.Plugin{}),
->>>>>>> 3a3d1d95
 func NewBundle(name string, version Version, deprecateWarning string, plugins ...Plugin) (Bundle, error) {
 	supportedProjectVersions := CommonSupportedProjectVersions(plugins...)
 	if len(supportedProjectVersions) == 0 {
@@ -97,8 +91,6 @@
 		plugins:                  allPlugins,
 		supportedProjectVersions: supportedProjectVersions,
 		deprecateWarning:         deprecateWarning,
-<<<<<<< HEAD
-=======
 	}, nil
 }
 
@@ -134,7 +126,6 @@
 		plugins:                  allPlugins,
 		supportedProjectVersions: supportedProjectVersions,
 		deprecateWarning:         bundleOpts.deprecateWarning,
->>>>>>> 3a3d1d95
 	}, nil
 }
 
