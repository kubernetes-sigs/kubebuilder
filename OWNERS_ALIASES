# See the OWNERS docs: https://git.k8s.io/community/contributors/guide/owners.md

aliases:
  # active folks who can be contacted to perform admin-related
  # tasks on the repo, or otherwise approve any PRs.
  kubebuilder-admins:
    - camilamacedo86
<<<<<<< HEAD
    - jmrodri
=======
>>>>>>> 3a3d1d95
    - varshaprasad96

  # non-admin folks who can approve any PRs in the repo
  kubebuilder-approvers:

  # folks who can review and LGTM any PRs in the repo (doesn't include
  # approvers & admins -- those count too via the OWNERS file)
  kubebuilder-reviewers:
    - rashmigottipati
    - everettraven
    - Kavinjsir

  # folks who may have context on ancient history,
  # but are no longer directly involved
  kubebuilder-emeritus-approvers:
  - adirio
  - directxman12
  - droot
  - estroz
  - jmrodri
  - joelanford
  - mengqiy
  - pwittrock<|MERGE_RESOLUTION|>--- conflicted
+++ resolved
@@ -5,10 +5,6 @@
   # tasks on the repo, or otherwise approve any PRs.
   kubebuilder-admins:
     - camilamacedo86
-<<<<<<< HEAD
-    - jmrodri
-=======
->>>>>>> 3a3d1d95
     - varshaprasad96
 
   # non-admin folks who can approve any PRs in the repo
