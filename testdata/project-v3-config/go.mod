--- conflicted
+++ resolved
@@ -3,21 +3,12 @@
 go 1.19
 
 require (
-<<<<<<< HEAD
-	github.com/onsi/ginkgo/v2 v2.1.4
-	github.com/onsi/gomega v1.19.0
-	k8s.io/api v0.25.0
-	k8s.io/apimachinery v0.25.0
-	k8s.io/client-go v0.25.0
-	sigs.k8s.io/controller-runtime v0.13.1
-=======
 	github.com/onsi/ginkgo/v2 v2.6.0
 	github.com/onsi/gomega v1.24.1
 	k8s.io/api v0.26.0
 	k8s.io/apimachinery v0.26.0
 	k8s.io/client-go v0.26.0
 	sigs.k8s.io/controller-runtime v0.14.1
->>>>>>> 26f605e8
 )
 
 require (
