# This patch inject a sidecar container which is a HTTP proxy for the
# controller manager, it performs RBAC authorization against the Kubernetes API using SubjectAccessReviews.
apiVersion: apps/v1
kind: Deployment
metadata:
  name: controller-manager
  namespace: system
spec:
  template:
    spec:
      containers:
      - name: kube-rbac-proxy
        securityContext:
          allowPrivilegeEscalation: false
          capabilities:
            drop:
              - "ALL"
<<<<<<< HEAD
        image: gcr.io/kubebuilder/kube-rbac-proxy:v0.13.1
=======
        image: gcr.io/kubebuilder/kube-rbac-proxy:v0.14.1
>>>>>>> 3a3d1d95
        args:
        - "--secure-listen-address=0.0.0.0:8443"
        - "--upstream=http://127.0.0.1:8080/"
        - "--logtostderr=true"
        - "--v=0"
        ports:
        - containerPort: 8443
          protocol: TCP
          name: https
        resources:
          limits:
            cpu: 500m
            memory: 128Mi
          requests:
            cpu: 5m
            memory: 64Mi
      - name: manager
        args:
        - "--health-probe-bind-address=:8081"
        - "--metrics-bind-address=127.0.0.1:8080"
        - "--leader-elect"<|MERGE_RESOLUTION|>--- conflicted
+++ resolved
@@ -15,11 +15,7 @@
           capabilities:
             drop:
               - "ALL"
-<<<<<<< HEAD
-        image: gcr.io/kubebuilder/kube-rbac-proxy:v0.13.1
-=======
         image: gcr.io/kubebuilder/kube-rbac-proxy:v0.14.1
->>>>>>> 3a3d1d95
         args:
         - "--secure-listen-address=0.0.0.0:8443"
         - "--upstream=http://127.0.0.1:8080/"
