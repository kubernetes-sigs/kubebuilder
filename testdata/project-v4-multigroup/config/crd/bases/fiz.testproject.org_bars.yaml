--- conflicted
+++ resolved
@@ -3,12 +3,7 @@
 kind: CustomResourceDefinition
 metadata:
   annotations:
-<<<<<<< HEAD
-    controller-gen.kubebuilder.io/version: v0.11.3
-  creationTimestamp: null
-=======
     controller-gen.kubebuilder.io/version: v0.12.0
->>>>>>> 3a3d1d95
   name: bars.fiz.testproject.org
 spec:
   group: fiz.testproject.org
