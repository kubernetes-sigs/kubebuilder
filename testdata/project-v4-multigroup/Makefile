--- conflicted
+++ resolved
@@ -2,11 +2,7 @@
 # Image URL to use all building/pushing image targets
 IMG ?= controller:latest
 # ENVTEST_K8S_VERSION refers to the version of kubebuilder assets to be downloaded by envtest binary.
-<<<<<<< HEAD
-ENVTEST_K8S_VERSION = 1.26.0
-=======
 ENVTEST_K8S_VERSION = 1.26.1
->>>>>>> 87fb31d1
 
 # Get the currently used golang install path (in GOPATH/bin, unless GOBIN is set)
 ifeq (,$(shell go env GOBIN))
@@ -136,13 +132,8 @@
 ENVTEST ?= $(LOCALBIN)/setup-envtest
 
 ## Tool Versions
-<<<<<<< HEAD
-KUSTOMIZE_VERSION ?= v4.5.7
-CONTROLLER_TOOLS_VERSION ?= v0.11.1
-=======
 KUSTOMIZE_VERSION ?= v5.0.0
 CONTROLLER_TOOLS_VERSION ?= v0.11.3
->>>>>>> 87fb31d1
 
 KUSTOMIZE_INSTALL_SCRIPT ?= "https://raw.githubusercontent.com/kubernetes-sigs/kustomize/master/hack/install_kustomize.sh"
 .PHONY: kustomize
@@ -152,11 +143,7 @@
 		echo "$(LOCALBIN)/kustomize version is not expected $(KUSTOMIZE_VERSION). Removing it before installing."; \
 		rm -rf $(LOCALBIN)/kustomize; \
 	fi
-<<<<<<< HEAD
-	test -s $(LOCALBIN)/kustomize || { curl -Ss $(KUSTOMIZE_INSTALL_SCRIPT) | bash -s -- $(subst v,,$(KUSTOMIZE_VERSION)) $(LOCALBIN); }
-=======
 	test -s $(LOCALBIN)/kustomize || { curl -Ss $(KUSTOMIZE_INSTALL_SCRIPT) --output install_kustomize.sh && bash install_kustomize.sh $(subst v,,$(KUSTOMIZE_VERSION)) $(LOCALBIN); rm install_kustomize.sh; }
->>>>>>> 87fb31d1
 
 .PHONY: controller-gen
 controller-gen: $(CONTROLLER_GEN) ## Download controller-gen locally if necessary. If wrong version is installed, it will be overwritten.
