--- conflicted
+++ resolved
@@ -3,21 +3,12 @@
 go 1.20
 
 require (
-<<<<<<< HEAD
-	github.com/onsi/ginkgo/v2 v2.6.0
-	github.com/onsi/gomega v1.24.1
-	k8s.io/api v0.26.1
-	k8s.io/apimachinery v0.26.1
-	k8s.io/client-go v0.26.1
-	sigs.k8s.io/controller-runtime v0.14.4
-=======
 	github.com/onsi/ginkgo/v2 v2.9.5
 	github.com/onsi/gomega v1.27.7
 	k8s.io/api v0.27.2
 	k8s.io/apimachinery v0.27.2
 	k8s.io/client-go v0.27.2
 	sigs.k8s.io/controller-runtime v0.15.0
->>>>>>> 3a3d1d95
 )
 
 require (
@@ -27,34 +18,18 @@
 	github.com/emicklei/go-restful/v3 v3.9.0 // indirect
 	github.com/evanphx/json-patch/v5 v5.6.0 // indirect
 	github.com/fsnotify/fsnotify v1.6.0 // indirect
-<<<<<<< HEAD
-	github.com/go-logr/logr v1.2.3 // indirect
-	github.com/go-logr/zapr v1.2.3 // indirect
-	github.com/go-openapi/jsonpointer v0.19.5 // indirect
-	github.com/go-openapi/jsonreference v0.20.0 // indirect
-	github.com/go-openapi/swag v0.19.14 // indirect
-=======
 	github.com/go-logr/logr v1.2.4 // indirect
 	github.com/go-logr/zapr v1.2.4 // indirect
 	github.com/go-openapi/jsonpointer v0.19.6 // indirect
 	github.com/go-openapi/jsonreference v0.20.1 // indirect
 	github.com/go-openapi/swag v0.22.3 // indirect
 	github.com/go-task/slim-sprig v0.0.0-20230315185526-52ccab3ef572 // indirect
->>>>>>> 3a3d1d95
 	github.com/gogo/protobuf v1.3.2 // indirect
 	github.com/golang/groupcache v0.0.0-20210331224755-41bb18bfe9da // indirect
 	github.com/golang/protobuf v1.5.3 // indirect
 	github.com/google/gnostic v0.5.7-v3refs // indirect
 	github.com/google/go-cmp v0.5.9 // indirect
 	github.com/google/gofuzz v1.1.0 // indirect
-<<<<<<< HEAD
-	github.com/google/uuid v1.1.2 // indirect
-	github.com/imdario/mergo v0.3.6 // indirect
-	github.com/josharian/intern v1.0.0 // indirect
-	github.com/json-iterator/go v1.1.12 // indirect
-	github.com/mailru/easyjson v0.7.6 // indirect
-	github.com/matttproud/golang_protobuf_extensions v1.0.2 // indirect
-=======
 	github.com/google/pprof v0.0.0-20210720184732-4bb14d4b1be1 // indirect
 	github.com/google/uuid v1.3.0 // indirect
 	github.com/imdario/mergo v0.3.6 // indirect
@@ -62,46 +37,18 @@
 	github.com/json-iterator/go v1.1.12 // indirect
 	github.com/mailru/easyjson v0.7.7 // indirect
 	github.com/matttproud/golang_protobuf_extensions v1.0.4 // indirect
->>>>>>> 3a3d1d95
 	github.com/modern-go/concurrent v0.0.0-20180306012644-bacd9c7ef1dd // indirect
 	github.com/modern-go/reflect2 v1.0.2 // indirect
 	github.com/munnerz/goautoneg v0.0.0-20191010083416-a7dc8b61c822 // indirect
 	github.com/pkg/errors v0.9.1 // indirect
-<<<<<<< HEAD
-	github.com/prometheus/client_golang v1.14.0 // indirect
-	github.com/prometheus/client_model v0.3.0 // indirect
-	github.com/prometheus/common v0.37.0 // indirect
-	github.com/prometheus/procfs v0.8.0 // indirect
-=======
 	github.com/prometheus/client_golang v1.15.1 // indirect
 	github.com/prometheus/client_model v0.4.0 // indirect
 	github.com/prometheus/common v0.42.0 // indirect
 	github.com/prometheus/procfs v0.9.0 // indirect
->>>>>>> 3a3d1d95
 	github.com/spf13/pflag v1.0.5 // indirect
 	go.uber.org/atomic v1.7.0 // indirect
 	go.uber.org/multierr v1.6.0 // indirect
 	go.uber.org/zap v1.24.0 // indirect
-<<<<<<< HEAD
-	golang.org/x/net v0.3.1-0.20221206200815-1e63c2f08a10 // indirect
-	golang.org/x/oauth2 v0.0.0-20220223155221-ee480838109b // indirect
-	golang.org/x/sys v0.3.0 // indirect
-	golang.org/x/term v0.3.0 // indirect
-	golang.org/x/text v0.5.0 // indirect
-	golang.org/x/time v0.3.0 // indirect
-	gomodules.xyz/jsonpatch/v2 v2.2.0 // indirect
-	google.golang.org/appengine v1.6.7 // indirect
-	google.golang.org/protobuf v1.28.1 // indirect
-	gopkg.in/inf.v0 v0.9.1 // indirect
-	gopkg.in/yaml.v2 v2.4.0 // indirect
-	gopkg.in/yaml.v3 v3.0.1 // indirect
-	k8s.io/apiextensions-apiserver v0.26.1 // indirect
-	k8s.io/component-base v0.26.1 // indirect
-	k8s.io/klog/v2 v2.80.1 // indirect
-	k8s.io/kube-openapi v0.0.0-20221012153701-172d655c2280 // indirect
-	k8s.io/utils v0.0.0-20221128185143-99ec85e7a448 // indirect
-	sigs.k8s.io/json v0.0.0-20220713155537-f223a00ba0e2 // indirect
-=======
 	golang.org/x/net v0.10.0 // indirect
 	golang.org/x/oauth2 v0.5.0 // indirect
 	golang.org/x/sys v0.8.0 // indirect
@@ -121,7 +68,6 @@
 	k8s.io/kube-openapi v0.0.0-20230501164219-8b0f38b5fd1f // indirect
 	k8s.io/utils v0.0.0-20230209194617-a36077c30491 // indirect
 	sigs.k8s.io/json v0.0.0-20221116044647-bc3834ca7abd // indirect
->>>>>>> 3a3d1d95
 	sigs.k8s.io/structured-merge-diff/v4 v4.2.3 // indirect
 	sigs.k8s.io/yaml v1.3.0 // indirect
 )