--- conflicted
+++ resolved
@@ -44,11 +44,7 @@
       - darwin_amd64
       - darwin_arm64
     env:
-<<<<<<< HEAD
-      - KUBERNETES_VERSION=1.26.1
-=======
       - KUBERNETES_VERSION=1.27.1
->>>>>>> 3a3d1d95
       - CGO_ENABLED=0
 
 # Only binaries of the form "kubebuilder_${goos}_${goarch}" will be released.
